// !$*UTF8*$!
{
	archiveVersion = 1;
	classes = {
	};
	objectVersion = 46;
	objects = {

/* Begin PBXBuildFile section */
		4A5CC1481E575F2E0087C160 /* _cumprod.swift in Sources */ = {isa = PBXBuildFile; fileRef = 4A5CC1411E575F2E0087C160 /* _cumprod.swift */; };
		4A5CC1491E575F2E0087C160 /* _cumsum.swift in Sources */ = {isa = PBXBuildFile; fileRef = 4A5CC1421E575F2E0087C160 /* _cumsum.swift */; };
		4A5CC14A1E575F2E0087C160 /* _fliplr.swift in Sources */ = {isa = PBXBuildFile; fileRef = 4A5CC1431E575F2E0087C160 /* _fliplr.swift */; };
		4A5CC14B1E575F2E0087C160 /* _flipud.swift in Sources */ = {isa = PBXBuildFile; fileRef = 4A5CC1441E575F2E0087C160 /* _flipud.swift */; };
		4A5CC14C1E575F2E0087C160 /* _meshgrid.swift in Sources */ = {isa = PBXBuildFile; fileRef = 4A5CC1451E575F2E0087C160 /* _meshgrid.swift */; };
		4A5CC14D1E575F2E0087C160 /* _shuffle.swift in Sources */ = {isa = PBXBuildFile; fileRef = 4A5CC1461E575F2E0087C160 /* _shuffle.swift */; };
		4A5CC14E1E575F2E0087C160 /* _sort.swift in Sources */ = {isa = PBXBuildFile; fileRef = 4A5CC1471E575F2E0087C160 /* _sort.swift */; };
		4A5CC2B31E5CA9FB0087C160 /* error.swift in Sources */ = {isa = PBXBuildFile; fileRef = 4A5CC2B11E5CA9FB0087C160 /* error.swift */; };
		4A5CC2B41E5CA9FB0087C160 /* warning.swift in Sources */ = {isa = PBXBuildFile; fileRef = 4A5CC2B21E5CA9FB0087C160 /* warning.swift */; };
		4A5CC2B91E5CAC040087C160 /* error_test.swift in Sources */ = {isa = PBXBuildFile; fileRef = 4A5CC2B51E5CABFE0087C160 /* error_test.swift */; };
		4A5CC2BA1E5CAC040087C160 /* warning_test.swift in Sources */ = {isa = PBXBuildFile; fileRef = 4A5CC2B61E5CABFE0087C160 /* warning_test.swift */; };
		4A7C78081E411C6500B09975 /* Nifty.framework in Frameworks */ = {isa = PBXBuildFile; fileRef = 4A7C77FE1E411C6500B09975 /* Nifty.framework */; };
		4A7C78971E411E2900B09975 /* _cond.swift in Sources */ = {isa = PBXBuildFile; fileRef = 4A7C781D1E411E2900B09975 /* _cond.swift */; };
		4A7C78981E411E2900B09975 /* _det.swift in Sources */ = {isa = PBXBuildFile; fileRef = 4A7C781E1E411E2900B09975 /* _det.swift */; };
		4A7C78991E411E2900B09975 /* _eig.swift in Sources */ = {isa = PBXBuildFile; fileRef = 4A7C781F1E411E2900B09975 /* _eig.swift */; };
		4A7C789A1E411E2900B09975 /* _eigs.swift in Sources */ = {isa = PBXBuildFile; fileRef = 4A7C78201E411E2900B09975 /* _eigs.swift */; };
		4A7C789B1E411E2900B09975 /* eq.swift in Sources */ = {isa = PBXBuildFile; fileRef = 4A7C78211E411E2900B09975 /* eq.swift */; };
		4A7C789C1E411E2900B09975 /* _fft.swift in Sources */ = {isa = PBXBuildFile; fileRef = 4A7C78221E411E2900B09975 /* _fft.swift */; };
		4A7C789D1E411E2900B09975 /* _filter.swift in Sources */ = {isa = PBXBuildFile; fileRef = 4A7C78231E411E2900B09975 /* _filter.swift */; };
		4A7C789E1E411E2900B09975 /* find.swift in Sources */ = {isa = PBXBuildFile; fileRef = 4A7C78241E411E2900B09975 /* find.swift */; };
		4A7C789F1E411E2900B09975 /* _ifft.swift in Sources */ = {isa = PBXBuildFile; fileRef = 4A7C78251E411E2900B09975 /* _ifft.swift */; };
		4A7C78A01E411E2900B09975 /* _isinf.swift in Sources */ = {isa = PBXBuildFile; fileRef = 4A7C78261E411E2900B09975 /* _isinf.swift */; };
		4A7C78A11E411E2900B09975 /* _isnan.swift in Sources */ = {isa = PBXBuildFile; fileRef = 4A7C78271E411E2900B09975 /* _isnan.swift */; };
		4A7C78A41E411E2900B09975 /* _ldivide.swift in Sources */ = {isa = PBXBuildFile; fileRef = 4A7C782A1E411E2900B09975 /* _ldivide.swift */; };
		4A7C78A51E411E2900B09975 /* _linspace.swift in Sources */ = {isa = PBXBuildFile; fileRef = 4A7C782B1E411E2900B09975 /* _linspace.swift */; };
		4A7C78A61E411E2900B09975 /* _lsb.swift in Sources */ = {isa = PBXBuildFile; fileRef = 4A7C782C1E411E2900B09975 /* _lsb.swift */; };
		4A7C78A71E411E2900B09975 /* _map.swift in Sources */ = {isa = PBXBuildFile; fileRef = 4A7C782D1E411E2900B09975 /* _map.swift */; };
		4A7C78A81E411E2900B09975 /* _max.swift in Sources */ = {isa = PBXBuildFile; fileRef = 4A7C782E1E411E2900B09975 /* _max.swift */; };
		4A7C78A91E411E2900B09975 /* _median.swift in Sources */ = {isa = PBXBuildFile; fileRef = 4A7C782F1E411E2900B09975 /* _median.swift */; };
		4A7C78AA1E411E2900B09975 /* _min.swift in Sources */ = {isa = PBXBuildFile; fileRef = 4A7C78301E411E2900B09975 /* _min.swift */; };
		4A7C78AB1E411E2900B09975 /* _mode.swift in Sources */ = {isa = PBXBuildFile; fileRef = 4A7C78311E411E2900B09975 /* _mode.swift */; };
		4A7C78AC1E411E2900B09975 /* _mpower.swift in Sources */ = {isa = PBXBuildFile; fileRef = 4A7C78321E411E2900B09975 /* _mpower.swift */; };
		4A7C78AD1E411E2900B09975 /* _ne.swift in Sources */ = {isa = PBXBuildFile; fileRef = 4A7C78331E411E2900B09975 /* _ne.swift */; };
		4A7C78AE1E411E2900B09975 /* _ones.swift in Sources */ = {isa = PBXBuildFile; fileRef = 4A7C78341E411E2900B09975 /* _ones.swift */; };
		4A7C78AF1E411E2900B09975 /* _pinv.swift in Sources */ = {isa = PBXBuildFile; fileRef = 4A7C78351E411E2900B09975 /* _pinv.swift */; };
		4A7C78B01E411E2900B09975 /* _poly.swift in Sources */ = {isa = PBXBuildFile; fileRef = 4A7C78361E411E2900B09975 /* _poly.swift */; };
		4A7C78B11E411E2900B09975 /* _power.swift in Sources */ = {isa = PBXBuildFile; fileRef = 4A7C78371E411E2900B09975 /* _power.swift */; };
		4A7C78B21E411E2900B09975 /* _prod.swift in Sources */ = {isa = PBXBuildFile; fileRef = 4A7C78381E411E2900B09975 /* _prod.swift */; };
		4A7C78B31E411E2900B09975 /* _randperm.swift in Sources */ = {isa = PBXBuildFile; fileRef = 4A7C78391E411E2900B09975 /* _randperm.swift */; };
		4A7C78B41E411E2900B09975 /* _rank.swift in Sources */ = {isa = PBXBuildFile; fileRef = 4A7C783A1E411E2900B09975 /* _rank.swift */; };
		4A7C78B51E411E2900B09975 /* _rdivide.swift in Sources */ = {isa = PBXBuildFile; fileRef = 4A7C783B1E411E2900B09975 /* _rdivide.swift */; };
		4A7C78B61E411E2900B09975 /* _reduce.swift in Sources */ = {isa = PBXBuildFile; fileRef = 4A7C783C1E411E2900B09975 /* _reduce.swift */; };
		4A7C78B71E411E2900B09975 /* _repmat.swift in Sources */ = {isa = PBXBuildFile; fileRef = 4A7C783D1E411E2900B09975 /* _repmat.swift */; };
		4A7C78B81E411E2900B09975 /* _reshape.swift in Sources */ = {isa = PBXBuildFile; fileRef = 4A7C783E1E411E2900B09975 /* _reshape.swift */; };
		4A7C78B91E411E2900B09975 /* _rref.swift in Sources */ = {isa = PBXBuildFile; fileRef = 4A7C783F1E411E2900B09975 /* _rref.swift */; };
		4A7C78BA1E411E2900B09975 /* _std.swift in Sources */ = {isa = PBXBuildFile; fileRef = 4A7C78401E411E2900B09975 /* _std.swift */; };
		4A7C78BB1E411E2900B09975 /* _sum.swift in Sources */ = {isa = PBXBuildFile; fileRef = 4A7C78411E411E2900B09975 /* _sum.swift */; };
		4A7C78BC1E411E2900B09975 /* _unique.swift in Sources */ = {isa = PBXBuildFile; fileRef = 4A7C78421E411E2900B09975 /* _unique.swift */; };
		4A7C78BD1E411E2900B09975 /* _var.swift in Sources */ = {isa = PBXBuildFile; fileRef = 4A7C78431E411E2900B09975 /* _var.swift */; };
		4A7C78BE1E411E2900B09975 /* acos.swift in Sources */ = {isa = PBXBuildFile; fileRef = 4A7C78441E411E2900B09975 /* acos.swift */; };
		4A7C78BF1E411E2900B09975 /* acosd.swift in Sources */ = {isa = PBXBuildFile; fileRef = 4A7C78451E411E2900B09975 /* acosd.swift */; };
		4A7C78C01E411E2900B09975 /* acosh.swift in Sources */ = {isa = PBXBuildFile; fileRef = 4A7C78461E411E2900B09975 /* acosh.swift */; };
		4A7C78C11E411E2900B09975 /* asin.swift in Sources */ = {isa = PBXBuildFile; fileRef = 4A7C78471E411E2900B09975 /* asin.swift */; };
		4A7C78C21E411E2900B09975 /* asind.swift in Sources */ = {isa = PBXBuildFile; fileRef = 4A7C78481E411E2900B09975 /* asind.swift */; };
		4A7C78C31E411E2900B09975 /* asinh.swift in Sources */ = {isa = PBXBuildFile; fileRef = 4A7C78491E411E2900B09975 /* asinh.swift */; };
		4A7C78C41E411E2900B09975 /* atan.swift in Sources */ = {isa = PBXBuildFile; fileRef = 4A7C784A1E411E2900B09975 /* atan.swift */; };
		4A7C78C51E411E2900B09975 /* atan2.swift in Sources */ = {isa = PBXBuildFile; fileRef = 4A7C784B1E411E2900B09975 /* atan2.swift */; };
		4A7C78C61E411E2900B09975 /* atan2d.swift in Sources */ = {isa = PBXBuildFile; fileRef = 4A7C784C1E411E2900B09975 /* atan2d.swift */; };
		4A7C78C71E411E2900B09975 /* atand.swift in Sources */ = {isa = PBXBuildFile; fileRef = 4A7C784D1E411E2900B09975 /* atand.swift */; };
		4A7C78C81E411E2900B09975 /* atanh.swift in Sources */ = {isa = PBXBuildFile; fileRef = 4A7C784E1E411E2900B09975 /* atanh.swift */; };
		4A7C78C91E411E2900B09975 /* ceil.swift in Sources */ = {isa = PBXBuildFile; fileRef = 4A7C784F1E411E2900B09975 /* ceil.swift */; };
		4A7C78CA1E411E2900B09975 /* chol.swift in Sources */ = {isa = PBXBuildFile; fileRef = 4A7C78501E411E2900B09975 /* chol.swift */; };
		4A7C78CB1E411E2900B09975 /* cos.swift in Sources */ = {isa = PBXBuildFile; fileRef = 4A7C78511E411E2900B09975 /* cos.swift */; };
		4A7C78CC1E411E2900B09975 /* cosd.swift in Sources */ = {isa = PBXBuildFile; fileRef = 4A7C78521E411E2900B09975 /* cosd.swift */; };
		4A7C78CD1E411E2900B09975 /* cosh.swift in Sources */ = {isa = PBXBuildFile; fileRef = 4A7C78531E411E2900B09975 /* cosh.swift */; };
		4A7C78CE1E411E2900B09975 /* cross.swift in Sources */ = {isa = PBXBuildFile; fileRef = 4A7C78541E411E2900B09975 /* cross.swift */; };
		4A7C78CF1E411E2900B09975 /* diag.swift in Sources */ = {isa = PBXBuildFile; fileRef = 4A7C78551E411E2900B09975 /* diag.swift */; };
		4A7C78D01E411E2900B09975 /* dot.swift in Sources */ = {isa = PBXBuildFile; fileRef = 4A7C78561E411E2900B09975 /* dot.swift */; };
		4A7C78D11E411E2900B09975 /* eps.swift in Sources */ = {isa = PBXBuildFile; fileRef = 4A7C78571E411E2900B09975 /* eps.swift */; };
		4A7C78D21E411E2900B09975 /* exp.swift in Sources */ = {isa = PBXBuildFile; fileRef = 4A7C78581E411E2900B09975 /* exp.swift */; };
		4A7C78D31E411E2900B09975 /* exp2.swift in Sources */ = {isa = PBXBuildFile; fileRef = 4A7C78591E411E2900B09975 /* exp2.swift */; };
		4A7C78D41E411E2900B09975 /* expm1.swift in Sources */ = {isa = PBXBuildFile; fileRef = 4A7C785A1E411E2900B09975 /* expm1.swift */; };
		4A7C78D51E411E2900B09975 /* eye.swift in Sources */ = {isa = PBXBuildFile; fileRef = 4A7C785B1E411E2900B09975 /* eye.swift */; };
		4A7C78D61E411E2900B09975 /* floor.swift in Sources */ = {isa = PBXBuildFile; fileRef = 4A7C785C1E411E2900B09975 /* floor.swift */; };
		4A7C78D71E411E2900B09975 /* ge.swift in Sources */ = {isa = PBXBuildFile; fileRef = 4A7C785D1E411E2900B09975 /* ge.swift */; };
		4A7C78D81E411E2900B09975 /* gt.swift in Sources */ = {isa = PBXBuildFile; fileRef = 4A7C785E1E411E2900B09975 /* gt.swift */; };
		4A7C78D91E411E2900B09975 /* hypot.swift in Sources */ = {isa = PBXBuildFile; fileRef = 4A7C785F1E411E2900B09975 /* hypot.swift */; };
		4A7C78DA1E411E2900B09975 /* ind2sub.swift in Sources */ = {isa = PBXBuildFile; fileRef = 4A7C78601E411E2900B09975 /* ind2sub.swift */; };
		4A7C78DB1E411E2900B09975 /* internal_helpers.swift in Sources */ = {isa = PBXBuildFile; fileRef = 4A7C78611E411E2900B09975 /* internal_helpers.swift */; };
		4A7C78DC1E411E2900B09975 /* inv.swift in Sources */ = {isa = PBXBuildFile; fileRef = 4A7C78621E411E2900B09975 /* inv.swift */; };
		4A7C78DD1E411E2900B09975 /* isequal.swift in Sources */ = {isa = PBXBuildFile; fileRef = 4A7C78631E411E2900B09975 /* isequal.swift */; };
		4A7C78DE1E411E2900B09975 /* le.swift in Sources */ = {isa = PBXBuildFile; fileRef = 4A7C78641E411E2900B09975 /* le.swift */; };
		4A7C78DF1E411E2900B09975 /* log.swift in Sources */ = {isa = PBXBuildFile; fileRef = 4A7C78651E411E2900B09975 /* log.swift */; };
		4A7C78E01E411E2900B09975 /* log1p.swift in Sources */ = {isa = PBXBuildFile; fileRef = 4A7C78661E411E2900B09975 /* log1p.swift */; };
		4A7C78E11E411E2900B09975 /* log2.swift in Sources */ = {isa = PBXBuildFile; fileRef = 4A7C78671E411E2900B09975 /* log2.swift */; };
		4A7C78E21E411E2900B09975 /* log10.swift in Sources */ = {isa = PBXBuildFile; fileRef = 4A7C78681E411E2900B09975 /* log10.swift */; };
		4A7C78E31E411E2900B09975 /* lt.swift in Sources */ = {isa = PBXBuildFile; fileRef = 4A7C78691E411E2900B09975 /* lt.swift */; };
		4A7C78E41E411E2900B09975 /* lu.swift in Sources */ = {isa = PBXBuildFile; fileRef = 4A7C786A1E411E2900B09975 /* lu.swift */; };
		4A7C78E51E411E2900B09975 /* Matrix.swift in Sources */ = {isa = PBXBuildFile; fileRef = 4A7C786B1E411E2900B09975 /* Matrix.swift */; };
		4A7C78E61E411E2900B09975 /* mean.swift in Sources */ = {isa = PBXBuildFile; fileRef = 4A7C786C1E411E2900B09975 /* mean.swift */; };
		4A7C78E71E411E2900B09975 /* minus.swift in Sources */ = {isa = PBXBuildFile; fileRef = 4A7C786D1E411E2900B09975 /* minus.swift */; };
		4A7C78E81E411E2900B09975 /* mldivide.swift in Sources */ = {isa = PBXBuildFile; fileRef = 4A7C786E1E411E2900B09975 /* mldivide.swift */; };
		4A7C78E91E411E2900B09975 /* mrdivide.swift in Sources */ = {isa = PBXBuildFile; fileRef = 4A7C786F1E411E2900B09975 /* mrdivide.swift */; };
		4A7C78EA1E411E2900B09975 /* msb.swift in Sources */ = {isa = PBXBuildFile; fileRef = 4A7C78701E411E2900B09975 /* msb.swift */; };
		4A7C78EB1E411E2900B09975 /* mtimes.swift in Sources */ = {isa = PBXBuildFile; fileRef = 4A7C78711E411E2900B09975 /* mtimes.swift */; };
		4A7C78EC1E411E2900B09975 /* MultikeyDictionary.swift in Sources */ = {isa = PBXBuildFile; fileRef = 4A7C78721E411E2900B09975 /* MultikeyDictionary.swift */; };
		4A7C78ED1E411E2900B09975 /* mvnrnd.swift in Sources */ = {isa = PBXBuildFile; fileRef = 4A7C78731E411E2900B09975 /* mvnrnd.swift */; };
		4A7C78EE1E411E2900B09975 /* ndims.swift in Sources */ = {isa = PBXBuildFile; fileRef = 4A7C78741E411E2900B09975 /* ndims.swift */; };
		4A7C78EF1E411E2900B09975 /* Nifty.swift in Sources */ = {isa = PBXBuildFile; fileRef = 4A7C78751E411E2900B09975 /* Nifty.swift */; };
		4A7C78F01E411E2900B09975 /* norm.swift in Sources */ = {isa = PBXBuildFile; fileRef = 4A7C78761E411E2900B09975 /* norm.swift */; };
		4A7C78F11E411E2900B09975 /* numel.swift in Sources */ = {isa = PBXBuildFile; fileRef = 4A7C78771E411E2900B09975 /* numel.swift */; };
		4A7C78F21E411E2900B09975 /* plus.swift in Sources */ = {isa = PBXBuildFile; fileRef = 4A7C78781E411E2900B09975 /* plus.swift */; };
		4A7C78F31E411E2900B09975 /* pow.swift in Sources */ = {isa = PBXBuildFile; fileRef = 4A7C78791E411E2900B09975 /* pow.swift */; };
		4A7C78F41E411E2900B09975 /* _qr.swift in Sources */ = {isa = PBXBuildFile; fileRef = 4A7C787A1E411E2900B09975 /* _qr.swift */; };
		4A7C78F51E411E2900B09975 /* rand.swift in Sources */ = {isa = PBXBuildFile; fileRef = 4A7C787B1E411E2900B09975 /* rand.swift */; };
		4A7C78F61E411E2900B09975 /* randa.swift in Sources */ = {isa = PBXBuildFile; fileRef = 4A7C787C1E411E2900B09975 /* randa.swift */; };
		4A7C78F71E411E2900B09975 /* randi.swift in Sources */ = {isa = PBXBuildFile; fileRef = 4A7C787D1E411E2900B09975 /* randi.swift */; };
		4A7C78F81E411E2900B09975 /* randn.swift in Sources */ = {isa = PBXBuildFile; fileRef = 4A7C787E1E411E2900B09975 /* randn.swift */; };
		4A7C78FA1E411E2900B09975 /* rmap.swift in Sources */ = {isa = PBXBuildFile; fileRef = 4A7C78801E411E2900B09975 /* rmap.swift */; };
		4A7C78FB1E411E2900B09975 /* round.swift in Sources */ = {isa = PBXBuildFile; fileRef = 4A7C78811E411E2900B09975 /* round.swift */; };
		4A7C78FC1E411E2900B09975 /* sin.swift in Sources */ = {isa = PBXBuildFile; fileRef = 4A7C78821E411E2900B09975 /* sin.swift */; };
		4A7C78FD1E411E2900B09975 /* sind.swift in Sources */ = {isa = PBXBuildFile; fileRef = 4A7C78831E411E2900B09975 /* sind.swift */; };
		4A7C78FE1E411E2900B09975 /* sinh.swift in Sources */ = {isa = PBXBuildFile; fileRef = 4A7C78841E411E2900B09975 /* sinh.swift */; };
		4A7C78FF1E411E2900B09975 /* size.swift in Sources */ = {isa = PBXBuildFile; fileRef = 4A7C78851E411E2900B09975 /* size.swift */; };
		4A7C79001E411E2900B09975 /* SliceIndex.swift in Sources */ = {isa = PBXBuildFile; fileRef = 4A7C78861E411E2900B09975 /* SliceIndex.swift */; };
		4A7C79011E411E2900B09975 /* sqrt.swift in Sources */ = {isa = PBXBuildFile; fileRef = 4A7C78871E411E2900B09975 /* sqrt.swift */; };
		4A7C79021E411E2900B09975 /* sub2ind.swift in Sources */ = {isa = PBXBuildFile; fileRef = 4A7C78881E411E2900B09975 /* sub2ind.swift */; };
		4A7C79031E411E2900B09975 /* svd.swift in Sources */ = {isa = PBXBuildFile; fileRef = 4A7C78891E411E2900B09975 /* svd.swift */; };
		4A7C79041E411E2900B09975 /* swap.swift in Sources */ = {isa = PBXBuildFile; fileRef = 4A7C788A1E411E2900B09975 /* swap.swift */; };
		4A7C79051E411E2900B09975 /* tan.swift in Sources */ = {isa = PBXBuildFile; fileRef = 4A7C788B1E411E2900B09975 /* tan.swift */; };
		4A7C79061E411E2900B09975 /* tand.swift in Sources */ = {isa = PBXBuildFile; fileRef = 4A7C788C1E411E2900B09975 /* tand.swift */; };
		4A7C79071E411E2900B09975 /* tanh.swift in Sources */ = {isa = PBXBuildFile; fileRef = 4A7C788D1E411E2900B09975 /* tanh.swift */; };
		4A7C79081E411E2900B09975 /* Tensor.swift in Sources */ = {isa = PBXBuildFile; fileRef = 4A7C788E1E411E2900B09975 /* Tensor.swift */; };
		4A7C79091E411E2900B09975 /* tic_toc.swift in Sources */ = {isa = PBXBuildFile; fileRef = 4A7C788F1E411E2900B09975 /* tic_toc.swift */; };
		4A7C790A1E411E2900B09975 /* times.swift in Sources */ = {isa = PBXBuildFile; fileRef = 4A7C78901E411E2900B09975 /* times.swift */; };
		4A7C790B1E411E2900B09975 /* trace.swift in Sources */ = {isa = PBXBuildFile; fileRef = 4A7C78911E411E2900B09975 /* trace.swift */; };
		4A7C790C1E411E2900B09975 /* transpose.swift in Sources */ = {isa = PBXBuildFile; fileRef = 4A7C78921E411E2900B09975 /* transpose.swift */; };
		4A7C790D1E411E2900B09975 /* tril.swift in Sources */ = {isa = PBXBuildFile; fileRef = 4A7C78931E411E2900B09975 /* tril.swift */; };
		4A7C790E1E411E2900B09975 /* triu.swift in Sources */ = {isa = PBXBuildFile; fileRef = 4A7C78941E411E2900B09975 /* triu.swift */; };
		4A7C790F1E411E2900B09975 /* Vector.swift in Sources */ = {isa = PBXBuildFile; fileRef = 4A7C78951E411E2900B09975 /* Vector.swift */; };
		4A7C79101E411E2900B09975 /* zeros.swift in Sources */ = {isa = PBXBuildFile; fileRef = 4A7C78961E411E2900B09975 /* zeros.swift */; };
		4A7C79131E41208A00B09975 /* Accelerate.framework in Frameworks */ = {isa = PBXBuildFile; fileRef = 4A7C79121E41208A00B09975 /* Accelerate.framework */; };
		4A7C7A091E425B7300B09975 /* acos_test.swift in Sources */ = {isa = PBXBuildFile; fileRef = 4A7C79191E425B2100B09975 /* acos_test.swift */; };
		4A7C7A0A1E425B7300B09975 /* acosd_test.swift in Sources */ = {isa = PBXBuildFile; fileRef = 4A7C791A1E425B2100B09975 /* acosd_test.swift */; };
		4A7C7A0B1E425B7300B09975 /* acosh_test.swift in Sources */ = {isa = PBXBuildFile; fileRef = 4A7C791B1E425B2100B09975 /* acosh_test.swift */; };
		4A7C7A0C1E425B7300B09975 /* asin_test.swift in Sources */ = {isa = PBXBuildFile; fileRef = 4A7C791C1E425B2100B09975 /* asin_test.swift */; };
		4A7C7A0D1E425B7300B09975 /* asind_test.swift in Sources */ = {isa = PBXBuildFile; fileRef = 4A7C791D1E425B2100B09975 /* asind_test.swift */; };
		4A7C7A0E1E425B7300B09975 /* asinh_test.swift in Sources */ = {isa = PBXBuildFile; fileRef = 4A7C791E1E425B2100B09975 /* asinh_test.swift */; };
		4A7C7A0F1E425B7300B09975 /* atan_test.swift in Sources */ = {isa = PBXBuildFile; fileRef = 4A7C791F1E425B2100B09975 /* atan_test.swift */; };
		4A7C7A101E425B7300B09975 /* atan2_test.swift in Sources */ = {isa = PBXBuildFile; fileRef = 4A7C79201E425B2100B09975 /* atan2_test.swift */; };
		4A7C7A111E425B7300B09975 /* atan2d_test.swift in Sources */ = {isa = PBXBuildFile; fileRef = 4A7C79211E425B2100B09975 /* atan2d_test.swift */; };
		4A7C7A121E425B7300B09975 /* atand_test.swift in Sources */ = {isa = PBXBuildFile; fileRef = 4A7C79221E425B2100B09975 /* atand_test.swift */; };
		4A7C7A131E425B7300B09975 /* atanh_test.swift in Sources */ = {isa = PBXBuildFile; fileRef = 4A7C79231E425B2100B09975 /* atanh_test.swift */; };
		4A7C7A141E425B7300B09975 /* ceil_test.swift in Sources */ = {isa = PBXBuildFile; fileRef = 4A7C79241E425B2100B09975 /* ceil_test.swift */; };
		4A7C7A151E425B7300B09975 /* chol_test.swift in Sources */ = {isa = PBXBuildFile; fileRef = 4A7C79251E425B2100B09975 /* chol_test.swift */; };
		4A7C7A161E425B7300B09975 /* cond_test.swift in Sources */ = {isa = PBXBuildFile; fileRef = 4A7C79261E425B2100B09975 /* cond_test.swift */; };
		4A7C7A171E425B7300B09975 /* cos_test.swift in Sources */ = {isa = PBXBuildFile; fileRef = 4A7C79271E425B2100B09975 /* cos_test.swift */; };
		4A7C7A181E425B7300B09975 /* cosd_test.swift in Sources */ = {isa = PBXBuildFile; fileRef = 4A7C79281E425B2100B09975 /* cosd_test.swift */; };
		4A7C7A191E425B7300B09975 /* cosh_test.swift in Sources */ = {isa = PBXBuildFile; fileRef = 4A7C79291E425B2100B09975 /* cosh_test.swift */; };
		4A7C7A1A1E425B7300B09975 /* cross_test.swift in Sources */ = {isa = PBXBuildFile; fileRef = 4A7C792A1E425B2100B09975 /* cross_test.swift */; };
		4A7C7A1B1E425B7300B09975 /* det_test.swift in Sources */ = {isa = PBXBuildFile; fileRef = 4A7C792B1E425B2100B09975 /* det_test.swift */; };
		4A7C7A1C1E425B7300B09975 /* diag_test.swift in Sources */ = {isa = PBXBuildFile; fileRef = 4A7C792C1E425B2100B09975 /* diag_test.swift */; };
		4A7C7A1D1E425B7300B09975 /* dot_test.swift in Sources */ = {isa = PBXBuildFile; fileRef = 4A7C792D1E425B2100B09975 /* dot_test.swift */; };
		4A7C7A1E1E425B7300B09975 /* eig_test.swift in Sources */ = {isa = PBXBuildFile; fileRef = 4A7C792E1E425B2100B09975 /* eig_test.swift */; };
		4A7C7A1F1E425B7300B09975 /* eigs_test.swift in Sources */ = {isa = PBXBuildFile; fileRef = 4A7C792F1E425B2100B09975 /* eigs_test.swift */; };
		4A7C7A201E425B7300B09975 /* eps_test.swift in Sources */ = {isa = PBXBuildFile; fileRef = 4A7C79301E425B2100B09975 /* eps_test.swift */; };
		4A7C7A211E425B7300B09975 /* eq_test.swift in Sources */ = {isa = PBXBuildFile; fileRef = 4A7C79311E425B2100B09975 /* eq_test.swift */; };
		4A7C7A221E425B7300B09975 /* exp_test.swift in Sources */ = {isa = PBXBuildFile; fileRef = 4A7C79321E425B2100B09975 /* exp_test.swift */; };
		4A7C7A231E425B7300B09975 /* exp2_test.swift in Sources */ = {isa = PBXBuildFile; fileRef = 4A7C79331E425B2100B09975 /* exp2_test.swift */; };
		4A7C7A241E425B7300B09975 /* expm1_test.swift in Sources */ = {isa = PBXBuildFile; fileRef = 4A7C79341E425B2100B09975 /* expm1_test.swift */; };
		4A7C7A251E425B7300B09975 /* eye_test.swift in Sources */ = {isa = PBXBuildFile; fileRef = 4A7C79351E425B2100B09975 /* eye_test.swift */; };
		4A7C7A261E425B7300B09975 /* fft_test.swift in Sources */ = {isa = PBXBuildFile; fileRef = 4A7C79361E425B2100B09975 /* fft_test.swift */; };
		4A7C7A271E425B7300B09975 /* filter_test.swift in Sources */ = {isa = PBXBuildFile; fileRef = 4A7C79371E425B2100B09975 /* filter_test.swift */; };
		4A7C7A281E425B7300B09975 /* find_test.swift in Sources */ = {isa = PBXBuildFile; fileRef = 4A7C79381E425B2100B09975 /* find_test.swift */; };
		4A7C7A291E425B7300B09975 /* floor_test.swift in Sources */ = {isa = PBXBuildFile; fileRef = 4A7C79391E425B2100B09975 /* floor_test.swift */; };
		4A7C7A2A1E425B7300B09975 /* ge_test.swift in Sources */ = {isa = PBXBuildFile; fileRef = 4A7C793A1E425B2100B09975 /* ge_test.swift */; };
		4A7C7A2B1E425B7300B09975 /* gt_test.swift in Sources */ = {isa = PBXBuildFile; fileRef = 4A7C793B1E425B2100B09975 /* gt_test.swift */; };
		4A7C7A2C1E425B7300B09975 /* hypot_test.swift in Sources */ = {isa = PBXBuildFile; fileRef = 4A7C793C1E425B2100B09975 /* hypot_test.swift */; };
		4A7C7A2D1E425B7300B09975 /* ifft_test.swift in Sources */ = {isa = PBXBuildFile; fileRef = 4A7C793D1E425B2100B09975 /* ifft_test.swift */; };
		4A7C7A2E1E425B7300B09975 /* ind2sub_test.swift in Sources */ = {isa = PBXBuildFile; fileRef = 4A7C793E1E425B2100B09975 /* ind2sub_test.swift */; };
		4A7C7A2F1E425B7300B09975 /* inv_test.swift in Sources */ = {isa = PBXBuildFile; fileRef = 4A7C793F1E425B2100B09975 /* inv_test.swift */; };
		4A7C7A301E425B7300B09975 /* isequal_test.swift in Sources */ = {isa = PBXBuildFile; fileRef = 4A7C79401E425B2100B09975 /* isequal_test.swift */; };
		4A7C7A311E425B7300B09975 /* isinf_test.swift in Sources */ = {isa = PBXBuildFile; fileRef = 4A7C79411E425B2100B09975 /* isinf_test.swift */; };
		4A7C7A321E425B7300B09975 /* isnan_test.swift in Sources */ = {isa = PBXBuildFile; fileRef = 4A7C79421E425B2100B09975 /* isnan_test.swift */; };
		4A7C7A351E425B7300B09975 /* ldivide_test.swift in Sources */ = {isa = PBXBuildFile; fileRef = 4A7C79451E425B2100B09975 /* ldivide_test.swift */; };
		4A7C7A361E425B7300B09975 /* le_test.swift in Sources */ = {isa = PBXBuildFile; fileRef = 4A7C79461E425B2100B09975 /* le_test.swift */; };
		4A7C7A371E425B7300B09975 /* linspace_test.swift in Sources */ = {isa = PBXBuildFile; fileRef = 4A7C79471E425B2100B09975 /* linspace_test.swift */; };
		4A7C7A381E425B7300B09975 /* log_test.swift in Sources */ = {isa = PBXBuildFile; fileRef = 4A7C79481E425B2100B09975 /* log_test.swift */; };
		4A7C7A391E425B7300B09975 /* log1p_test.swift in Sources */ = {isa = PBXBuildFile; fileRef = 4A7C79491E425B2100B09975 /* log1p_test.swift */; };
		4A7C7A3A1E425B7300B09975 /* log2_test.swift in Sources */ = {isa = PBXBuildFile; fileRef = 4A7C794A1E425B2100B09975 /* log2_test.swift */; };
		4A7C7A3B1E425B7300B09975 /* log10_test.swift in Sources */ = {isa = PBXBuildFile; fileRef = 4A7C794B1E425B2100B09975 /* log10_test.swift */; };
		4A7C7A3C1E425B7300B09975 /* lsb_test.swift in Sources */ = {isa = PBXBuildFile; fileRef = 4A7C794C1E425B2100B09975 /* lsb_test.swift */; };
		4A7C7A3D1E425B7300B09975 /* lt_test.swift in Sources */ = {isa = PBXBuildFile; fileRef = 4A7C794D1E425B2100B09975 /* lt_test.swift */; };
		4A7C7A3E1E425B7300B09975 /* lu_test.swift in Sources */ = {isa = PBXBuildFile; fileRef = 4A7C794E1E425B2100B09975 /* lu_test.swift */; };
		4A7C7A3F1E425B7300B09975 /* map_test.swift in Sources */ = {isa = PBXBuildFile; fileRef = 4A7C794F1E425B2100B09975 /* map_test.swift */; };
		4A7C7A401E425B7300B09975 /* Matrix_test.swift in Sources */ = {isa = PBXBuildFile; fileRef = 4A7C79501E425B2100B09975 /* Matrix_test.swift */; };
		4A7C7A411E425B7300B09975 /* max_test.swift in Sources */ = {isa = PBXBuildFile; fileRef = 4A7C79511E425B2100B09975 /* max_test.swift */; };
		4A7C7A421E425B7300B09975 /* mean_test.swift in Sources */ = {isa = PBXBuildFile; fileRef = 4A7C79521E425B2100B09975 /* mean_test.swift */; };
		4A7C7A431E425B7300B09975 /* median_test.swift in Sources */ = {isa = PBXBuildFile; fileRef = 4A7C79531E425B2100B09975 /* median_test.swift */; };
		4A7C7A441E425B7300B09975 /* min_test.swift in Sources */ = {isa = PBXBuildFile; fileRef = 4A7C79541E425B2100B09975 /* min_test.swift */; };
		4A7C7A451E425B7300B09975 /* minus_test.swift in Sources */ = {isa = PBXBuildFile; fileRef = 4A7C79551E425B2100B09975 /* minus_test.swift */; };
		4A7C7A461E425B7300B09975 /* mldivide_test.swift in Sources */ = {isa = PBXBuildFile; fileRef = 4A7C79561E425B2100B09975 /* mldivide_test.swift */; };
		4A7C7A471E425B7300B09975 /* mode_test.swift in Sources */ = {isa = PBXBuildFile; fileRef = 4A7C79571E425B2100B09975 /* mode_test.swift */; };
		4A7C7A481E425B7300B09975 /* mpower_test.swift in Sources */ = {isa = PBXBuildFile; fileRef = 4A7C79581E425B2100B09975 /* mpower_test.swift */; };
		4A7C7A491E425B7300B09975 /* mrdivide_test.swift in Sources */ = {isa = PBXBuildFile; fileRef = 4A7C79591E425B2100B09975 /* mrdivide_test.swift */; };
		4A7C7A4A1E425B7300B09975 /* msb_test.swift in Sources */ = {isa = PBXBuildFile; fileRef = 4A7C795A1E425B2100B09975 /* msb_test.swift */; };
		4A7C7A4B1E425B7300B09975 /* mtimes_test.swift in Sources */ = {isa = PBXBuildFile; fileRef = 4A7C795B1E425B2100B09975 /* mtimes_test.swift */; };
		4A7C7A4C1E425B7300B09975 /* MultikeyDictionary_test.swift in Sources */ = {isa = PBXBuildFile; fileRef = 4A7C795C1E425B2100B09975 /* MultikeyDictionary_test.swift */; };
		4A7C7A4D1E425B7300B09975 /* mvnrnd_test.swift in Sources */ = {isa = PBXBuildFile; fileRef = 4A7C795D1E425B2100B09975 /* mvnrnd_test.swift */; };
		4A7C7A4E1E425B7300B09975 /* ndims_test.swift in Sources */ = {isa = PBXBuildFile; fileRef = 4A7C795E1E425B2100B09975 /* ndims_test.swift */; };
		4A7C7A4F1E425B7300B09975 /* ne_test.swift in Sources */ = {isa = PBXBuildFile; fileRef = 4A7C795F1E425B2100B09975 /* ne_test.swift */; };
		4A7C7A501E425B7300B09975 /* norm_test.swift in Sources */ = {isa = PBXBuildFile; fileRef = 4A7C79601E425B2100B09975 /* norm_test.swift */; };
		4A7C7A511E425B7300B09975 /* numel_test.swift in Sources */ = {isa = PBXBuildFile; fileRef = 4A7C79611E425B2100B09975 /* numel_test.swift */; };
		4A7C7A521E425B7300B09975 /* ones_test.swift in Sources */ = {isa = PBXBuildFile; fileRef = 4A7C79621E425B2100B09975 /* ones_test.swift */; };
		4A7C7A531E425B7300B09975 /* pinv_test.swift in Sources */ = {isa = PBXBuildFile; fileRef = 4A7C79631E425B2100B09975 /* pinv_test.swift */; };
		4A7C7A541E425B7300B09975 /* plus_test.swift in Sources */ = {isa = PBXBuildFile; fileRef = 4A7C79641E425B2100B09975 /* plus_test.swift */; };
		4A7C7A551E425B7300B09975 /* poly_test.swift in Sources */ = {isa = PBXBuildFile; fileRef = 4A7C79651E425B2100B09975 /* poly_test.swift */; };
		4A7C7A561E425B7300B09975 /* pow_test.swift in Sources */ = {isa = PBXBuildFile; fileRef = 4A7C79661E425B2100B09975 /* pow_test.swift */; };
		4A7C7A571E425B7300B09975 /* power_test.swift in Sources */ = {isa = PBXBuildFile; fileRef = 4A7C79671E425B2100B09975 /* power_test.swift */; };
		4A7C7A581E425B7300B09975 /* prod_test.swift in Sources */ = {isa = PBXBuildFile; fileRef = 4A7C79681E425B2100B09975 /* prod_test.swift */; };
		4A7C7A591E425B7300B09975 /* qr_test.swift in Sources */ = {isa = PBXBuildFile; fileRef = 4A7C79691E425B2100B09975 /* qr_test.swift */; };
		4A7C7A5A1E425B7300B09975 /* rand_test.swift in Sources */ = {isa = PBXBuildFile; fileRef = 4A7C796A1E425B2100B09975 /* rand_test.swift */; };
		4A7C7A5B1E425B7300B09975 /* randa_test.swift in Sources */ = {isa = PBXBuildFile; fileRef = 4A7C796B1E425B2100B09975 /* randa_test.swift */; };
		4A7C7A5C1E425B7300B09975 /* randi_test.swift in Sources */ = {isa = PBXBuildFile; fileRef = 4A7C796C1E425B2100B09975 /* randi_test.swift */; };
		4A7C7A5D1E425B7300B09975 /* randn_test.swift in Sources */ = {isa = PBXBuildFile; fileRef = 4A7C796D1E425B2100B09975 /* randn_test.swift */; };
		4A7C7A5E1E425B7300B09975 /* randperm_test.swift in Sources */ = {isa = PBXBuildFile; fileRef = 4A7C796E1E425B2100B09975 /* randperm_test.swift */; };
		4A7C7A5F1E425B7300B09975 /* rank_test.swift in Sources */ = {isa = PBXBuildFile; fileRef = 4A7C796F1E425B2100B09975 /* rank_test.swift */; };
		4A7C7A601E425B7300B09975 /* rdivide_test.swift in Sources */ = {isa = PBXBuildFile; fileRef = 4A7C79701E425B2100B09975 /* rdivide_test.swift */; };
		4A7C7A611E425B7300B09975 /* reduce_test.swift in Sources */ = {isa = PBXBuildFile; fileRef = 4A7C79711E425B2100B09975 /* reduce_test.swift */; };
		4A7C7A621E425B7300B09975 /* repmat_test.swift in Sources */ = {isa = PBXBuildFile; fileRef = 4A7C79721E425B2100B09975 /* repmat_test.swift */; };
		4A7C7A631E425B7300B09975 /* reshape_test.swift in Sources */ = {isa = PBXBuildFile; fileRef = 4A7C79731E425B2100B09975 /* reshape_test.swift */; };
		4A7C7A641E425B7300B09975 /* rmap_test.swift in Sources */ = {isa = PBXBuildFile; fileRef = 4A7C79741E425B2100B09975 /* rmap_test.swift */; };
		4A7C7A651E425B7300B09975 /* round_test.swift in Sources */ = {isa = PBXBuildFile; fileRef = 4A7C79751E425B2100B09975 /* round_test.swift */; };
		4A7C7A661E425B7300B09975 /* rref_test.swift in Sources */ = {isa = PBXBuildFile; fileRef = 4A7C79761E425B2100B09975 /* rref_test.swift */; };
		4A7C7A671E425B7300B09975 /* sin_test.swift in Sources */ = {isa = PBXBuildFile; fileRef = 4A7C79771E425B2100B09975 /* sin_test.swift */; };
		4A7C7A681E425B7300B09975 /* sind_test.swift in Sources */ = {isa = PBXBuildFile; fileRef = 4A7C79781E425B2100B09975 /* sind_test.swift */; };
		4A7C7A691E425B7300B09975 /* sinh_test.swift in Sources */ = {isa = PBXBuildFile; fileRef = 4A7C79791E425B2100B09975 /* sinh_test.swift */; };
		4A7C7A6A1E425B7300B09975 /* size_test.swift in Sources */ = {isa = PBXBuildFile; fileRef = 4A7C797A1E425B2100B09975 /* size_test.swift */; };
		4A7C7A6B1E425B7300B09975 /* SliceIndex_test.swift in Sources */ = {isa = PBXBuildFile; fileRef = 4A7C797B1E425B2100B09975 /* SliceIndex_test.swift */; };
		4A7C7A6C1E425B7300B09975 /* sqrt_test.swift in Sources */ = {isa = PBXBuildFile; fileRef = 4A7C797C1E425B2100B09975 /* sqrt_test.swift */; };
		4A7C7A6D1E425B7300B09975 /* std_test.swift in Sources */ = {isa = PBXBuildFile; fileRef = 4A7C797D1E425B2100B09975 /* std_test.swift */; };
		4A7C7A6E1E425B7300B09975 /* sub2ind_test.swift in Sources */ = {isa = PBXBuildFile; fileRef = 4A7C797E1E425B2100B09975 /* sub2ind_test.swift */; };
		4A7C7A6F1E425B7300B09975 /* sum_test.swift in Sources */ = {isa = PBXBuildFile; fileRef = 4A7C797F1E425B2100B09975 /* sum_test.swift */; };
		4A7C7A701E425B7300B09975 /* svd_test.swift in Sources */ = {isa = PBXBuildFile; fileRef = 4A7C79801E425B2100B09975 /* svd_test.swift */; };
		4A7C7A711E425B7300B09975 /* swap_test.swift in Sources */ = {isa = PBXBuildFile; fileRef = 4A7C79811E425B2100B09975 /* swap_test.swift */; };
		4A7C7A721E425B7300B09975 /* tan_test.swift in Sources */ = {isa = PBXBuildFile; fileRef = 4A7C79821E425B2100B09975 /* tan_test.swift */; };
		4A7C7A731E425B7300B09975 /* tand_test.swift in Sources */ = {isa = PBXBuildFile; fileRef = 4A7C79831E425B2100B09975 /* tand_test.swift */; };
		4A7C7A741E425B7300B09975 /* tanh_test.swift in Sources */ = {isa = PBXBuildFile; fileRef = 4A7C79841E425B2100B09975 /* tanh_test.swift */; };
		4A7C7A751E425B7300B09975 /* Tensor_test.swift in Sources */ = {isa = PBXBuildFile; fileRef = 4A7C79851E425B2100B09975 /* Tensor_test.swift */; };
		4A7C7A761E425B7300B09975 /* tic_toc_test.swift in Sources */ = {isa = PBXBuildFile; fileRef = 4A7C79861E425B2100B09975 /* tic_toc_test.swift */; };
		4A7C7A771E425B7300B09975 /* times_test.swift in Sources */ = {isa = PBXBuildFile; fileRef = 4A7C79871E425B2100B09975 /* times_test.swift */; };
		4A7C7A781E425B7300B09975 /* trace_test.swift in Sources */ = {isa = PBXBuildFile; fileRef = 4A7C79881E425B2100B09975 /* trace_test.swift */; };
		4A7C7A791E425B7300B09975 /* transpose_test.swift in Sources */ = {isa = PBXBuildFile; fileRef = 4A7C79891E425B2100B09975 /* transpose_test.swift */; };
		4A7C7A7A1E425B7300B09975 /* tril_test.swift in Sources */ = {isa = PBXBuildFile; fileRef = 4A7C798A1E425B2100B09975 /* tril_test.swift */; };
		4A7C7A7B1E425B7300B09975 /* triu_test.swift in Sources */ = {isa = PBXBuildFile; fileRef = 4A7C798B1E425B2100B09975 /* triu_test.swift */; };
		4A7C7A7C1E425B7300B09975 /* unique_test.swift in Sources */ = {isa = PBXBuildFile; fileRef = 4A7C798C1E425B2100B09975 /* unique_test.swift */; };
		4A7C7A7D1E425B7300B09975 /* var_test.swift in Sources */ = {isa = PBXBuildFile; fileRef = 4A7C798D1E425B2100B09975 /* var_test.swift */; };
		4A7C7A7E1E425B7300B09975 /* Vector_test.swift in Sources */ = {isa = PBXBuildFile; fileRef = 4A7C798E1E425B2100B09975 /* Vector_test.swift */; };
		4A7C7A7F1E425B7300B09975 /* zeros_test.swift in Sources */ = {isa = PBXBuildFile; fileRef = 4A7C798F1E425B2100B09975 /* zeros_test.swift */; };
		4A7F8E901E5E8DFD0051C64D /* DataSeries.swift in Sources */ = {isa = PBXBuildFile; fileRef = 4A7F8E8F1E5E8DFD0051C64D /* DataSeries.swift */; };
		4A7F8E921E5E8F230051C64D /* interp1.swift in Sources */ = {isa = PBXBuildFile; fileRef = 4A7F8E911E5E8F230051C64D /* interp1.swift */; };
		4A7F8E941E5E922B0051C64D /* DataFrame.swift in Sources */ = {isa = PBXBuildFile; fileRef = 4A7F8E931E5E922B0051C64D /* DataFrame.swift */; };
		4A7F8E971E5E92DB0051C64D /* DataSeries_test.swift in Sources */ = {isa = PBXBuildFile; fileRef = 4A7F8E951E5E92A30051C64D /* DataSeries_test.swift */; };
		4A7F8E991E5E93490051C64D /* DataFrame_test.swift in Sources */ = {isa = PBXBuildFile; fileRef = 4A7F8E981E5E93490051C64D /* DataFrame_test.swift */; };
		4A7F8E9B1E5E93B70051C64D /* interp1_test.swift in Sources */ = {isa = PBXBuildFile; fileRef = 4A7F8E9A1E5E93B70051C64D /* interp1_test.swift */; };
/* End PBXBuildFile section */

/* Begin PBXContainerItemProxy section */
		4A7C78091E411C6500B09975 /* PBXContainerItemProxy */ = {
			isa = PBXContainerItemProxy;
			containerPortal = 4A7C77F51E411C6500B09975 /* Project object */;
			proxyType = 1;
			remoteGlobalIDString = 4A7C77FD1E411C6500B09975;
			remoteInfo = Nifty;
		};
/* End PBXContainerItemProxy section */

/* Begin PBXFileReference section */
		4A5CC1411E575F2E0087C160 /* _cumprod.swift */ = {isa = PBXFileReference; fileEncoding = 4; lastKnownFileType = sourcecode.swift; name = _cumprod.swift; path = Sources/_cumprod.swift; sourceTree = SOURCE_ROOT; };
		4A5CC1421E575F2E0087C160 /* _cumsum.swift */ = {isa = PBXFileReference; fileEncoding = 4; lastKnownFileType = sourcecode.swift; name = _cumsum.swift; path = Sources/_cumsum.swift; sourceTree = SOURCE_ROOT; };
		4A5CC1431E575F2E0087C160 /* _fliplr.swift */ = {isa = PBXFileReference; fileEncoding = 4; lastKnownFileType = sourcecode.swift; name = _fliplr.swift; path = Sources/_fliplr.swift; sourceTree = SOURCE_ROOT; };
		4A5CC1441E575F2E0087C160 /* _flipud.swift */ = {isa = PBXFileReference; fileEncoding = 4; lastKnownFileType = sourcecode.swift; name = _flipud.swift; path = Sources/_flipud.swift; sourceTree = SOURCE_ROOT; };
		4A5CC1451E575F2E0087C160 /* _meshgrid.swift */ = {isa = PBXFileReference; fileEncoding = 4; lastKnownFileType = sourcecode.swift; name = _meshgrid.swift; path = Sources/_meshgrid.swift; sourceTree = SOURCE_ROOT; };
		4A5CC1461E575F2E0087C160 /* _shuffle.swift */ = {isa = PBXFileReference; fileEncoding = 4; lastKnownFileType = sourcecode.swift; name = _shuffle.swift; path = Sources/_shuffle.swift; sourceTree = SOURCE_ROOT; };
		4A5CC1471E575F2E0087C160 /* _sort.swift */ = {isa = PBXFileReference; fileEncoding = 4; lastKnownFileType = sourcecode.swift; name = _sort.swift; path = Sources/_sort.swift; sourceTree = SOURCE_ROOT; };
		4A5CC2B11E5CA9FB0087C160 /* error.swift */ = {isa = PBXFileReference; fileEncoding = 4; lastKnownFileType = sourcecode.swift; name = error.swift; path = Sources/error.swift; sourceTree = SOURCE_ROOT; };
		4A5CC2B21E5CA9FB0087C160 /* warning.swift */ = {isa = PBXFileReference; fileEncoding = 4; lastKnownFileType = sourcecode.swift; name = warning.swift; path = Sources/warning.swift; sourceTree = SOURCE_ROOT; };
		4A5CC2B51E5CABFE0087C160 /* error_test.swift */ = {isa = PBXFileReference; fileEncoding = 4; lastKnownFileType = sourcecode.swift; name = error_test.swift; path = Tests/NiftyTests/error_test.swift; sourceTree = SOURCE_ROOT; };
		4A5CC2B61E5CABFE0087C160 /* warning_test.swift */ = {isa = PBXFileReference; fileEncoding = 4; lastKnownFileType = sourcecode.swift; name = warning_test.swift; path = Tests/NiftyTests/warning_test.swift; sourceTree = SOURCE_ROOT; };
		4A7C77FE1E411C6500B09975 /* Nifty.framework */ = {isa = PBXFileReference; explicitFileType = wrapper.framework; includeInIndex = 0; path = Nifty.framework; sourceTree = BUILT_PRODUCTS_DIR; };
		4A7C78071E411C6500B09975 /* NiftyTests.xctest */ = {isa = PBXFileReference; explicitFileType = wrapper.cfbundle; includeInIndex = 0; path = NiftyTests.xctest; sourceTree = BUILT_PRODUCTS_DIR; };
		4A7C781D1E411E2900B09975 /* _cond.swift */ = {isa = PBXFileReference; fileEncoding = 4; lastKnownFileType = sourcecode.swift; name = _cond.swift; path = Sources/_cond.swift; sourceTree = SOURCE_ROOT; };
		4A7C781E1E411E2900B09975 /* _det.swift */ = {isa = PBXFileReference; fileEncoding = 4; lastKnownFileType = sourcecode.swift; name = _det.swift; path = Sources/_det.swift; sourceTree = SOURCE_ROOT; };
		4A7C781F1E411E2900B09975 /* _eig.swift */ = {isa = PBXFileReference; fileEncoding = 4; lastKnownFileType = sourcecode.swift; name = _eig.swift; path = Sources/_eig.swift; sourceTree = SOURCE_ROOT; };
		4A7C78201E411E2900B09975 /* _eigs.swift */ = {isa = PBXFileReference; fileEncoding = 4; lastKnownFileType = sourcecode.swift; name = _eigs.swift; path = Sources/_eigs.swift; sourceTree = SOURCE_ROOT; };
		4A7C78211E411E2900B09975 /* eq.swift */ = {isa = PBXFileReference; fileEncoding = 4; lastKnownFileType = sourcecode.swift; name = eq.swift; path = Sources/eq.swift; sourceTree = SOURCE_ROOT; };
		4A7C78221E411E2900B09975 /* _fft.swift */ = {isa = PBXFileReference; fileEncoding = 4; lastKnownFileType = sourcecode.swift; name = _fft.swift; path = Sources/_fft.swift; sourceTree = SOURCE_ROOT; };
		4A7C78231E411E2900B09975 /* _filter.swift */ = {isa = PBXFileReference; fileEncoding = 4; lastKnownFileType = sourcecode.swift; name = _filter.swift; path = Sources/_filter.swift; sourceTree = SOURCE_ROOT; };
		4A7C78241E411E2900B09975 /* find.swift */ = {isa = PBXFileReference; fileEncoding = 4; lastKnownFileType = sourcecode.swift; name = find.swift; path = Sources/find.swift; sourceTree = SOURCE_ROOT; };
		4A7C78251E411E2900B09975 /* _ifft.swift */ = {isa = PBXFileReference; fileEncoding = 4; lastKnownFileType = sourcecode.swift; name = _ifft.swift; path = Sources/_ifft.swift; sourceTree = SOURCE_ROOT; };
		4A7C78261E411E2900B09975 /* _isinf.swift */ = {isa = PBXFileReference; fileEncoding = 4; lastKnownFileType = sourcecode.swift; name = _isinf.swift; path = Sources/_isinf.swift; sourceTree = SOURCE_ROOT; };
		4A7C78271E411E2900B09975 /* _isnan.swift */ = {isa = PBXFileReference; fileEncoding = 4; lastKnownFileType = sourcecode.swift; name = _isnan.swift; path = Sources/_isnan.swift; sourceTree = SOURCE_ROOT; };
		4A7C782A1E411E2900B09975 /* _ldivide.swift */ = {isa = PBXFileReference; fileEncoding = 4; lastKnownFileType = sourcecode.swift; name = _ldivide.swift; path = Sources/_ldivide.swift; sourceTree = SOURCE_ROOT; };
		4A7C782B1E411E2900B09975 /* _linspace.swift */ = {isa = PBXFileReference; fileEncoding = 4; lastKnownFileType = sourcecode.swift; name = _linspace.swift; path = Sources/_linspace.swift; sourceTree = SOURCE_ROOT; };
		4A7C782C1E411E2900B09975 /* _lsb.swift */ = {isa = PBXFileReference; fileEncoding = 4; lastKnownFileType = sourcecode.swift; name = _lsb.swift; path = Sources/_lsb.swift; sourceTree = SOURCE_ROOT; };
		4A7C782D1E411E2900B09975 /* _map.swift */ = {isa = PBXFileReference; fileEncoding = 4; lastKnownFileType = sourcecode.swift; name = _map.swift; path = Sources/_map.swift; sourceTree = SOURCE_ROOT; };
		4A7C782E1E411E2900B09975 /* _max.swift */ = {isa = PBXFileReference; fileEncoding = 4; lastKnownFileType = sourcecode.swift; name = _max.swift; path = Sources/_max.swift; sourceTree = SOURCE_ROOT; };
		4A7C782F1E411E2900B09975 /* _median.swift */ = {isa = PBXFileReference; fileEncoding = 4; lastKnownFileType = sourcecode.swift; name = _median.swift; path = Sources/_median.swift; sourceTree = SOURCE_ROOT; };
		4A7C78301E411E2900B09975 /* _min.swift */ = {isa = PBXFileReference; fileEncoding = 4; lastKnownFileType = sourcecode.swift; name = _min.swift; path = Sources/_min.swift; sourceTree = SOURCE_ROOT; };
		4A7C78311E411E2900B09975 /* _mode.swift */ = {isa = PBXFileReference; fileEncoding = 4; lastKnownFileType = sourcecode.swift; name = _mode.swift; path = Sources/_mode.swift; sourceTree = SOURCE_ROOT; };
		4A7C78321E411E2900B09975 /* _mpower.swift */ = {isa = PBXFileReference; fileEncoding = 4; lastKnownFileType = sourcecode.swift; name = _mpower.swift; path = Sources/_mpower.swift; sourceTree = SOURCE_ROOT; };
		4A7C78331E411E2900B09975 /* _ne.swift */ = {isa = PBXFileReference; fileEncoding = 4; lastKnownFileType = sourcecode.swift; name = _ne.swift; path = Sources/_ne.swift; sourceTree = SOURCE_ROOT; };
		4A7C78341E411E2900B09975 /* _ones.swift */ = {isa = PBXFileReference; fileEncoding = 4; lastKnownFileType = sourcecode.swift; name = _ones.swift; path = Sources/_ones.swift; sourceTree = SOURCE_ROOT; };
		4A7C78351E411E2900B09975 /* _pinv.swift */ = {isa = PBXFileReference; fileEncoding = 4; lastKnownFileType = sourcecode.swift; name = _pinv.swift; path = Sources/_pinv.swift; sourceTree = SOURCE_ROOT; };
		4A7C78361E411E2900B09975 /* _poly.swift */ = {isa = PBXFileReference; fileEncoding = 4; lastKnownFileType = sourcecode.swift; name = _poly.swift; path = Sources/_poly.swift; sourceTree = SOURCE_ROOT; };
		4A7C78371E411E2900B09975 /* _power.swift */ = {isa = PBXFileReference; fileEncoding = 4; lastKnownFileType = sourcecode.swift; name = _power.swift; path = Sources/_power.swift; sourceTree = SOURCE_ROOT; };
		4A7C78381E411E2900B09975 /* _prod.swift */ = {isa = PBXFileReference; fileEncoding = 4; lastKnownFileType = sourcecode.swift; name = _prod.swift; path = Sources/_prod.swift; sourceTree = SOURCE_ROOT; };
		4A7C78391E411E2900B09975 /* _randperm.swift */ = {isa = PBXFileReference; fileEncoding = 4; lastKnownFileType = sourcecode.swift; name = _randperm.swift; path = Sources/_randperm.swift; sourceTree = SOURCE_ROOT; };
		4A7C783A1E411E2900B09975 /* _rank.swift */ = {isa = PBXFileReference; fileEncoding = 4; lastKnownFileType = sourcecode.swift; name = _rank.swift; path = Sources/_rank.swift; sourceTree = SOURCE_ROOT; };
		4A7C783B1E411E2900B09975 /* _rdivide.swift */ = {isa = PBXFileReference; fileEncoding = 4; lastKnownFileType = sourcecode.swift; name = _rdivide.swift; path = Sources/_rdivide.swift; sourceTree = SOURCE_ROOT; };
		4A7C783C1E411E2900B09975 /* _reduce.swift */ = {isa = PBXFileReference; fileEncoding = 4; lastKnownFileType = sourcecode.swift; name = _reduce.swift; path = Sources/_reduce.swift; sourceTree = SOURCE_ROOT; };
		4A7C783D1E411E2900B09975 /* _repmat.swift */ = {isa = PBXFileReference; fileEncoding = 4; lastKnownFileType = sourcecode.swift; name = _repmat.swift; path = Sources/_repmat.swift; sourceTree = SOURCE_ROOT; };
		4A7C783E1E411E2900B09975 /* _reshape.swift */ = {isa = PBXFileReference; fileEncoding = 4; lastKnownFileType = sourcecode.swift; name = _reshape.swift; path = Sources/_reshape.swift; sourceTree = SOURCE_ROOT; };
		4A7C783F1E411E2900B09975 /* _rref.swift */ = {isa = PBXFileReference; fileEncoding = 4; lastKnownFileType = sourcecode.swift; name = _rref.swift; path = Sources/_rref.swift; sourceTree = SOURCE_ROOT; };
		4A7C78401E411E2900B09975 /* _std.swift */ = {isa = PBXFileReference; fileEncoding = 4; lastKnownFileType = sourcecode.swift; name = _std.swift; path = Sources/_std.swift; sourceTree = SOURCE_ROOT; };
		4A7C78411E411E2900B09975 /* _sum.swift */ = {isa = PBXFileReference; fileEncoding = 4; lastKnownFileType = sourcecode.swift; name = _sum.swift; path = Sources/_sum.swift; sourceTree = SOURCE_ROOT; };
		4A7C78421E411E2900B09975 /* _unique.swift */ = {isa = PBXFileReference; fileEncoding = 4; lastKnownFileType = sourcecode.swift; name = _unique.swift; path = Sources/_unique.swift; sourceTree = SOURCE_ROOT; };
		4A7C78431E411E2900B09975 /* _var.swift */ = {isa = PBXFileReference; fileEncoding = 4; lastKnownFileType = sourcecode.swift; name = _var.swift; path = Sources/_var.swift; sourceTree = SOURCE_ROOT; };
		4A7C78441E411E2900B09975 /* acos.swift */ = {isa = PBXFileReference; fileEncoding = 4; lastKnownFileType = sourcecode.swift; name = acos.swift; path = Sources/acos.swift; sourceTree = SOURCE_ROOT; };
		4A7C78451E411E2900B09975 /* acosd.swift */ = {isa = PBXFileReference; fileEncoding = 4; lastKnownFileType = sourcecode.swift; name = acosd.swift; path = Sources/acosd.swift; sourceTree = SOURCE_ROOT; };
		4A7C78461E411E2900B09975 /* acosh.swift */ = {isa = PBXFileReference; fileEncoding = 4; lastKnownFileType = sourcecode.swift; name = acosh.swift; path = Sources/acosh.swift; sourceTree = SOURCE_ROOT; };
		4A7C78471E411E2900B09975 /* asin.swift */ = {isa = PBXFileReference; fileEncoding = 4; lastKnownFileType = sourcecode.swift; name = asin.swift; path = Sources/asin.swift; sourceTree = SOURCE_ROOT; };
		4A7C78481E411E2900B09975 /* asind.swift */ = {isa = PBXFileReference; fileEncoding = 4; lastKnownFileType = sourcecode.swift; name = asind.swift; path = Sources/asind.swift; sourceTree = SOURCE_ROOT; };
		4A7C78491E411E2900B09975 /* asinh.swift */ = {isa = PBXFileReference; fileEncoding = 4; lastKnownFileType = sourcecode.swift; name = asinh.swift; path = Sources/asinh.swift; sourceTree = SOURCE_ROOT; };
		4A7C784A1E411E2900B09975 /* atan.swift */ = {isa = PBXFileReference; fileEncoding = 4; lastKnownFileType = sourcecode.swift; name = atan.swift; path = Sources/atan.swift; sourceTree = SOURCE_ROOT; };
		4A7C784B1E411E2900B09975 /* atan2.swift */ = {isa = PBXFileReference; fileEncoding = 4; lastKnownFileType = sourcecode.swift; name = atan2.swift; path = Sources/atan2.swift; sourceTree = SOURCE_ROOT; };
		4A7C784C1E411E2900B09975 /* atan2d.swift */ = {isa = PBXFileReference; fileEncoding = 4; lastKnownFileType = sourcecode.swift; name = atan2d.swift; path = Sources/atan2d.swift; sourceTree = SOURCE_ROOT; };
		4A7C784D1E411E2900B09975 /* atand.swift */ = {isa = PBXFileReference; fileEncoding = 4; lastKnownFileType = sourcecode.swift; name = atand.swift; path = Sources/atand.swift; sourceTree = SOURCE_ROOT; };
		4A7C784E1E411E2900B09975 /* atanh.swift */ = {isa = PBXFileReference; fileEncoding = 4; lastKnownFileType = sourcecode.swift; name = atanh.swift; path = Sources/atanh.swift; sourceTree = SOURCE_ROOT; };
		4A7C784F1E411E2900B09975 /* ceil.swift */ = {isa = PBXFileReference; fileEncoding = 4; lastKnownFileType = sourcecode.swift; name = ceil.swift; path = Sources/ceil.swift; sourceTree = SOURCE_ROOT; };
		4A7C78501E411E2900B09975 /* chol.swift */ = {isa = PBXFileReference; fileEncoding = 4; lastKnownFileType = sourcecode.swift; name = chol.swift; path = Sources/chol.swift; sourceTree = SOURCE_ROOT; };
		4A7C78511E411E2900B09975 /* cos.swift */ = {isa = PBXFileReference; fileEncoding = 4; lastKnownFileType = sourcecode.swift; name = cos.swift; path = Sources/cos.swift; sourceTree = SOURCE_ROOT; };
		4A7C78521E411E2900B09975 /* cosd.swift */ = {isa = PBXFileReference; fileEncoding = 4; lastKnownFileType = sourcecode.swift; name = cosd.swift; path = Sources/cosd.swift; sourceTree = SOURCE_ROOT; };
		4A7C78531E411E2900B09975 /* cosh.swift */ = {isa = PBXFileReference; fileEncoding = 4; lastKnownFileType = sourcecode.swift; name = cosh.swift; path = Sources/cosh.swift; sourceTree = SOURCE_ROOT; };
		4A7C78541E411E2900B09975 /* cross.swift */ = {isa = PBXFileReference; fileEncoding = 4; lastKnownFileType = sourcecode.swift; name = cross.swift; path = Sources/cross.swift; sourceTree = SOURCE_ROOT; };
		4A7C78551E411E2900B09975 /* diag.swift */ = {isa = PBXFileReference; fileEncoding = 4; lastKnownFileType = sourcecode.swift; name = diag.swift; path = Sources/diag.swift; sourceTree = SOURCE_ROOT; };
		4A7C78561E411E2900B09975 /* dot.swift */ = {isa = PBXFileReference; fileEncoding = 4; lastKnownFileType = sourcecode.swift; name = dot.swift; path = Sources/dot.swift; sourceTree = SOURCE_ROOT; };
		4A7C78571E411E2900B09975 /* eps.swift */ = {isa = PBXFileReference; fileEncoding = 4; lastKnownFileType = sourcecode.swift; name = eps.swift; path = Sources/eps.swift; sourceTree = SOURCE_ROOT; };
		4A7C78581E411E2900B09975 /* exp.swift */ = {isa = PBXFileReference; fileEncoding = 4; lastKnownFileType = sourcecode.swift; name = exp.swift; path = Sources/exp.swift; sourceTree = SOURCE_ROOT; };
		4A7C78591E411E2900B09975 /* exp2.swift */ = {isa = PBXFileReference; fileEncoding = 4; lastKnownFileType = sourcecode.swift; name = exp2.swift; path = Sources/exp2.swift; sourceTree = SOURCE_ROOT; };
		4A7C785A1E411E2900B09975 /* expm1.swift */ = {isa = PBXFileReference; fileEncoding = 4; lastKnownFileType = sourcecode.swift; name = expm1.swift; path = Sources/expm1.swift; sourceTree = SOURCE_ROOT; };
		4A7C785B1E411E2900B09975 /* eye.swift */ = {isa = PBXFileReference; fileEncoding = 4; lastKnownFileType = sourcecode.swift; name = eye.swift; path = Sources/eye.swift; sourceTree = SOURCE_ROOT; };
		4A7C785C1E411E2900B09975 /* floor.swift */ = {isa = PBXFileReference; fileEncoding = 4; lastKnownFileType = sourcecode.swift; name = floor.swift; path = Sources/floor.swift; sourceTree = SOURCE_ROOT; };
		4A7C785D1E411E2900B09975 /* ge.swift */ = {isa = PBXFileReference; fileEncoding = 4; lastKnownFileType = sourcecode.swift; name = ge.swift; path = Sources/ge.swift; sourceTree = SOURCE_ROOT; };
		4A7C785E1E411E2900B09975 /* gt.swift */ = {isa = PBXFileReference; fileEncoding = 4; lastKnownFileType = sourcecode.swift; name = gt.swift; path = Sources/gt.swift; sourceTree = SOURCE_ROOT; };
		4A7C785F1E411E2900B09975 /* hypot.swift */ = {isa = PBXFileReference; fileEncoding = 4; lastKnownFileType = sourcecode.swift; name = hypot.swift; path = Sources/hypot.swift; sourceTree = SOURCE_ROOT; };
		4A7C78601E411E2900B09975 /* ind2sub.swift */ = {isa = PBXFileReference; fileEncoding = 4; lastKnownFileType = sourcecode.swift; name = ind2sub.swift; path = Sources/ind2sub.swift; sourceTree = SOURCE_ROOT; };
		4A7C78611E411E2900B09975 /* internal_helpers.swift */ = {isa = PBXFileReference; fileEncoding = 4; lastKnownFileType = sourcecode.swift; name = internal_helpers.swift; path = Sources/internal_helpers.swift; sourceTree = SOURCE_ROOT; };
		4A7C78621E411E2900B09975 /* inv.swift */ = {isa = PBXFileReference; fileEncoding = 4; lastKnownFileType = sourcecode.swift; name = inv.swift; path = Sources/inv.swift; sourceTree = SOURCE_ROOT; };
		4A7C78631E411E2900B09975 /* isequal.swift */ = {isa = PBXFileReference; fileEncoding = 4; lastKnownFileType = sourcecode.swift; name = isequal.swift; path = Sources/isequal.swift; sourceTree = SOURCE_ROOT; };
		4A7C78641E411E2900B09975 /* le.swift */ = {isa = PBXFileReference; fileEncoding = 4; lastKnownFileType = sourcecode.swift; name = le.swift; path = Sources/le.swift; sourceTree = SOURCE_ROOT; };
		4A7C78651E411E2900B09975 /* log.swift */ = {isa = PBXFileReference; fileEncoding = 4; lastKnownFileType = sourcecode.swift; name = log.swift; path = Sources/log.swift; sourceTree = SOURCE_ROOT; };
		4A7C78661E411E2900B09975 /* log1p.swift */ = {isa = PBXFileReference; fileEncoding = 4; lastKnownFileType = sourcecode.swift; name = log1p.swift; path = Sources/log1p.swift; sourceTree = SOURCE_ROOT; };
		4A7C78671E411E2900B09975 /* log2.swift */ = {isa = PBXFileReference; fileEncoding = 4; lastKnownFileType = sourcecode.swift; name = log2.swift; path = Sources/log2.swift; sourceTree = SOURCE_ROOT; };
		4A7C78681E411E2900B09975 /* log10.swift */ = {isa = PBXFileReference; fileEncoding = 4; lastKnownFileType = sourcecode.swift; name = log10.swift; path = Sources/log10.swift; sourceTree = SOURCE_ROOT; };
		4A7C78691E411E2900B09975 /* lt.swift */ = {isa = PBXFileReference; fileEncoding = 4; lastKnownFileType = sourcecode.swift; name = lt.swift; path = Sources/lt.swift; sourceTree = SOURCE_ROOT; };
		4A7C786A1E411E2900B09975 /* lu.swift */ = {isa = PBXFileReference; fileEncoding = 4; lastKnownFileType = sourcecode.swift; name = lu.swift; path = Sources/lu.swift; sourceTree = SOURCE_ROOT; };
		4A7C786B1E411E2900B09975 /* Matrix.swift */ = {isa = PBXFileReference; fileEncoding = 4; lastKnownFileType = sourcecode.swift; name = Matrix.swift; path = Sources/Matrix.swift; sourceTree = SOURCE_ROOT; };
		4A7C786C1E411E2900B09975 /* mean.swift */ = {isa = PBXFileReference; fileEncoding = 4; lastKnownFileType = sourcecode.swift; name = mean.swift; path = Sources/mean.swift; sourceTree = SOURCE_ROOT; };
		4A7C786D1E411E2900B09975 /* minus.swift */ = {isa = PBXFileReference; fileEncoding = 4; lastKnownFileType = sourcecode.swift; name = minus.swift; path = Sources/minus.swift; sourceTree = SOURCE_ROOT; };
		4A7C786E1E411E2900B09975 /* mldivide.swift */ = {isa = PBXFileReference; fileEncoding = 4; lastKnownFileType = sourcecode.swift; name = mldivide.swift; path = Sources/mldivide.swift; sourceTree = SOURCE_ROOT; };
		4A7C786F1E411E2900B09975 /* mrdivide.swift */ = {isa = PBXFileReference; fileEncoding = 4; lastKnownFileType = sourcecode.swift; name = mrdivide.swift; path = Sources/mrdivide.swift; sourceTree = SOURCE_ROOT; };
		4A7C78701E411E2900B09975 /* msb.swift */ = {isa = PBXFileReference; fileEncoding = 4; lastKnownFileType = sourcecode.swift; name = msb.swift; path = Sources/msb.swift; sourceTree = SOURCE_ROOT; };
		4A7C78711E411E2900B09975 /* mtimes.swift */ = {isa = PBXFileReference; fileEncoding = 4; lastKnownFileType = sourcecode.swift; name = mtimes.swift; path = Sources/mtimes.swift; sourceTree = SOURCE_ROOT; };
		4A7C78721E411E2900B09975 /* MultikeyDictionary.swift */ = {isa = PBXFileReference; fileEncoding = 4; lastKnownFileType = sourcecode.swift; name = MultikeyDictionary.swift; path = Sources/MultikeyDictionary.swift; sourceTree = SOURCE_ROOT; };
		4A7C78731E411E2900B09975 /* mvnrnd.swift */ = {isa = PBXFileReference; fileEncoding = 4; lastKnownFileType = sourcecode.swift; name = mvnrnd.swift; path = Sources/mvnrnd.swift; sourceTree = SOURCE_ROOT; };
		4A7C78741E411E2900B09975 /* ndims.swift */ = {isa = PBXFileReference; fileEncoding = 4; lastKnownFileType = sourcecode.swift; name = ndims.swift; path = Sources/ndims.swift; sourceTree = SOURCE_ROOT; };
		4A7C78751E411E2900B09975 /* Nifty.swift */ = {isa = PBXFileReference; fileEncoding = 4; lastKnownFileType = sourcecode.swift; name = Nifty.swift; path = Sources/Nifty.swift; sourceTree = SOURCE_ROOT; };
		4A7C78761E411E2900B09975 /* norm.swift */ = {isa = PBXFileReference; fileEncoding = 4; lastKnownFileType = sourcecode.swift; name = norm.swift; path = Sources/norm.swift; sourceTree = SOURCE_ROOT; };
		4A7C78771E411E2900B09975 /* numel.swift */ = {isa = PBXFileReference; fileEncoding = 4; lastKnownFileType = sourcecode.swift; name = numel.swift; path = Sources/numel.swift; sourceTree = SOURCE_ROOT; };
		4A7C78781E411E2900B09975 /* plus.swift */ = {isa = PBXFileReference; fileEncoding = 4; lastKnownFileType = sourcecode.swift; name = plus.swift; path = Sources/plus.swift; sourceTree = SOURCE_ROOT; };
		4A7C78791E411E2900B09975 /* pow.swift */ = {isa = PBXFileReference; fileEncoding = 4; lastKnownFileType = sourcecode.swift; name = pow.swift; path = Sources/pow.swift; sourceTree = SOURCE_ROOT; };
		4A7C787A1E411E2900B09975 /* _qr.swift */ = {isa = PBXFileReference; fileEncoding = 4; lastKnownFileType = sourcecode.swift; name = _qr.swift; path = Sources/_qr.swift; sourceTree = SOURCE_ROOT; };
		4A7C787B1E411E2900B09975 /* rand.swift */ = {isa = PBXFileReference; fileEncoding = 4; lastKnownFileType = sourcecode.swift; name = rand.swift; path = Sources/rand.swift; sourceTree = SOURCE_ROOT; };
		4A7C787C1E411E2900B09975 /* randa.swift */ = {isa = PBXFileReference; fileEncoding = 4; lastKnownFileType = sourcecode.swift; name = randa.swift; path = Sources/randa.swift; sourceTree = SOURCE_ROOT; };
		4A7C787D1E411E2900B09975 /* randi.swift */ = {isa = PBXFileReference; fileEncoding = 4; lastKnownFileType = sourcecode.swift; name = randi.swift; path = Sources/randi.swift; sourceTree = SOURCE_ROOT; };
		4A7C787E1E411E2900B09975 /* randn.swift */ = {isa = PBXFileReference; fileEncoding = 4; lastKnownFileType = sourcecode.swift; name = randn.swift; path = Sources/randn.swift; sourceTree = SOURCE_ROOT; };
		4A7C78801E411E2900B09975 /* rmap.swift */ = {isa = PBXFileReference; fileEncoding = 4; lastKnownFileType = sourcecode.swift; name = rmap.swift; path = Sources/rmap.swift; sourceTree = SOURCE_ROOT; };
		4A7C78811E411E2900B09975 /* round.swift */ = {isa = PBXFileReference; fileEncoding = 4; lastKnownFileType = sourcecode.swift; name = round.swift; path = Sources/round.swift; sourceTree = SOURCE_ROOT; };
		4A7C78821E411E2900B09975 /* sin.swift */ = {isa = PBXFileReference; fileEncoding = 4; lastKnownFileType = sourcecode.swift; name = sin.swift; path = Sources/sin.swift; sourceTree = SOURCE_ROOT; };
		4A7C78831E411E2900B09975 /* sind.swift */ = {isa = PBXFileReference; fileEncoding = 4; lastKnownFileType = sourcecode.swift; name = sind.swift; path = Sources/sind.swift; sourceTree = SOURCE_ROOT; };
		4A7C78841E411E2900B09975 /* sinh.swift */ = {isa = PBXFileReference; fileEncoding = 4; lastKnownFileType = sourcecode.swift; name = sinh.swift; path = Sources/sinh.swift; sourceTree = SOURCE_ROOT; };
		4A7C78851E411E2900B09975 /* size.swift */ = {isa = PBXFileReference; fileEncoding = 4; lastKnownFileType = sourcecode.swift; name = size.swift; path = Sources/size.swift; sourceTree = SOURCE_ROOT; };
		4A7C78861E411E2900B09975 /* SliceIndex.swift */ = {isa = PBXFileReference; fileEncoding = 4; lastKnownFileType = sourcecode.swift; name = SliceIndex.swift; path = Sources/SliceIndex.swift; sourceTree = SOURCE_ROOT; };
		4A7C78871E411E2900B09975 /* sqrt.swift */ = {isa = PBXFileReference; fileEncoding = 4; lastKnownFileType = sourcecode.swift; name = sqrt.swift; path = Sources/sqrt.swift; sourceTree = SOURCE_ROOT; };
		4A7C78881E411E2900B09975 /* sub2ind.swift */ = {isa = PBXFileReference; fileEncoding = 4; lastKnownFileType = sourcecode.swift; name = sub2ind.swift; path = Sources/sub2ind.swift; sourceTree = SOURCE_ROOT; };
		4A7C78891E411E2900B09975 /* svd.swift */ = {isa = PBXFileReference; fileEncoding = 4; lastKnownFileType = sourcecode.swift; name = svd.swift; path = Sources/svd.swift; sourceTree = SOURCE_ROOT; };
		4A7C788A1E411E2900B09975 /* swap.swift */ = {isa = PBXFileReference; fileEncoding = 4; lastKnownFileType = sourcecode.swift; name = swap.swift; path = Sources/swap.swift; sourceTree = SOURCE_ROOT; };
		4A7C788B1E411E2900B09975 /* tan.swift */ = {isa = PBXFileReference; fileEncoding = 4; lastKnownFileType = sourcecode.swift; name = tan.swift; path = Sources/tan.swift; sourceTree = SOURCE_ROOT; };
		4A7C788C1E411E2900B09975 /* tand.swift */ = {isa = PBXFileReference; fileEncoding = 4; lastKnownFileType = sourcecode.swift; name = tand.swift; path = Sources/tand.swift; sourceTree = SOURCE_ROOT; };
		4A7C788D1E411E2900B09975 /* tanh.swift */ = {isa = PBXFileReference; fileEncoding = 4; lastKnownFileType = sourcecode.swift; name = tanh.swift; path = Sources/tanh.swift; sourceTree = SOURCE_ROOT; };
		4A7C788E1E411E2900B09975 /* Tensor.swift */ = {isa = PBXFileReference; fileEncoding = 4; lastKnownFileType = sourcecode.swift; name = Tensor.swift; path = Sources/Tensor.swift; sourceTree = SOURCE_ROOT; };
		4A7C788F1E411E2900B09975 /* tic_toc.swift */ = {isa = PBXFileReference; fileEncoding = 4; lastKnownFileType = sourcecode.swift; name = tic_toc.swift; path = Sources/tic_toc.swift; sourceTree = SOURCE_ROOT; };
		4A7C78901E411E2900B09975 /* times.swift */ = {isa = PBXFileReference; fileEncoding = 4; lastKnownFileType = sourcecode.swift; name = times.swift; path = Sources/times.swift; sourceTree = SOURCE_ROOT; };
		4A7C78911E411E2900B09975 /* trace.swift */ = {isa = PBXFileReference; fileEncoding = 4; lastKnownFileType = sourcecode.swift; name = trace.swift; path = Sources/trace.swift; sourceTree = SOURCE_ROOT; };
		4A7C78921E411E2900B09975 /* transpose.swift */ = {isa = PBXFileReference; fileEncoding = 4; lastKnownFileType = sourcecode.swift; name = transpose.swift; path = Sources/transpose.swift; sourceTree = SOURCE_ROOT; };
		4A7C78931E411E2900B09975 /* tril.swift */ = {isa = PBXFileReference; fileEncoding = 4; lastKnownFileType = sourcecode.swift; name = tril.swift; path = Sources/tril.swift; sourceTree = SOURCE_ROOT; };
		4A7C78941E411E2900B09975 /* triu.swift */ = {isa = PBXFileReference; fileEncoding = 4; lastKnownFileType = sourcecode.swift; name = triu.swift; path = Sources/triu.swift; sourceTree = SOURCE_ROOT; };
		4A7C78951E411E2900B09975 /* Vector.swift */ = {isa = PBXFileReference; fileEncoding = 4; lastKnownFileType = sourcecode.swift; name = Vector.swift; path = Sources/Vector.swift; sourceTree = SOURCE_ROOT; };
		4A7C78961E411E2900B09975 /* zeros.swift */ = {isa = PBXFileReference; fileEncoding = 4; lastKnownFileType = sourcecode.swift; name = zeros.swift; path = Sources/zeros.swift; sourceTree = SOURCE_ROOT; };
		4A7C79121E41208A00B09975 /* Accelerate.framework */ = {isa = PBXFileReference; lastKnownFileType = wrapper.framework; name = Accelerate.framework; path = System/Library/Frameworks/Accelerate.framework; sourceTree = SDKROOT; };
		4A7C79191E425B2100B09975 /* acos_test.swift */ = {isa = PBXFileReference; fileEncoding = 4; lastKnownFileType = sourcecode.swift; name = acos_test.swift; path = Tests/NiftyTests/acos_test.swift; sourceTree = SOURCE_ROOT; };
		4A7C791A1E425B2100B09975 /* acosd_test.swift */ = {isa = PBXFileReference; fileEncoding = 4; lastKnownFileType = sourcecode.swift; name = acosd_test.swift; path = Tests/NiftyTests/acosd_test.swift; sourceTree = SOURCE_ROOT; };
		4A7C791B1E425B2100B09975 /* acosh_test.swift */ = {isa = PBXFileReference; fileEncoding = 4; lastKnownFileType = sourcecode.swift; name = acosh_test.swift; path = Tests/NiftyTests/acosh_test.swift; sourceTree = SOURCE_ROOT; };
		4A7C791C1E425B2100B09975 /* asin_test.swift */ = {isa = PBXFileReference; fileEncoding = 4; lastKnownFileType = sourcecode.swift; name = asin_test.swift; path = Tests/NiftyTests/asin_test.swift; sourceTree = SOURCE_ROOT; };
		4A7C791D1E425B2100B09975 /* asind_test.swift */ = {isa = PBXFileReference; fileEncoding = 4; lastKnownFileType = sourcecode.swift; name = asind_test.swift; path = Tests/NiftyTests/asind_test.swift; sourceTree = SOURCE_ROOT; };
		4A7C791E1E425B2100B09975 /* asinh_test.swift */ = {isa = PBXFileReference; fileEncoding = 4; lastKnownFileType = sourcecode.swift; name = asinh_test.swift; path = Tests/NiftyTests/asinh_test.swift; sourceTree = SOURCE_ROOT; };
		4A7C791F1E425B2100B09975 /* atan_test.swift */ = {isa = PBXFileReference; fileEncoding = 4; lastKnownFileType = sourcecode.swift; name = atan_test.swift; path = Tests/NiftyTests/atan_test.swift; sourceTree = SOURCE_ROOT; };
		4A7C79201E425B2100B09975 /* atan2_test.swift */ = {isa = PBXFileReference; fileEncoding = 4; lastKnownFileType = sourcecode.swift; name = atan2_test.swift; path = Tests/NiftyTests/atan2_test.swift; sourceTree = SOURCE_ROOT; };
		4A7C79211E425B2100B09975 /* atan2d_test.swift */ = {isa = PBXFileReference; fileEncoding = 4; lastKnownFileType = sourcecode.swift; name = atan2d_test.swift; path = Tests/NiftyTests/atan2d_test.swift; sourceTree = SOURCE_ROOT; };
		4A7C79221E425B2100B09975 /* atand_test.swift */ = {isa = PBXFileReference; fileEncoding = 4; lastKnownFileType = sourcecode.swift; name = atand_test.swift; path = Tests/NiftyTests/atand_test.swift; sourceTree = SOURCE_ROOT; };
		4A7C79231E425B2100B09975 /* atanh_test.swift */ = {isa = PBXFileReference; fileEncoding = 4; lastKnownFileType = sourcecode.swift; name = atanh_test.swift; path = Tests/NiftyTests/atanh_test.swift; sourceTree = SOURCE_ROOT; };
		4A7C79241E425B2100B09975 /* ceil_test.swift */ = {isa = PBXFileReference; fileEncoding = 4; lastKnownFileType = sourcecode.swift; name = ceil_test.swift; path = Tests/NiftyTests/ceil_test.swift; sourceTree = SOURCE_ROOT; };
		4A7C79251E425B2100B09975 /* chol_test.swift */ = {isa = PBXFileReference; fileEncoding = 4; lastKnownFileType = sourcecode.swift; name = chol_test.swift; path = Tests/NiftyTests/chol_test.swift; sourceTree = SOURCE_ROOT; };
		4A7C79261E425B2100B09975 /* cond_test.swift */ = {isa = PBXFileReference; fileEncoding = 4; lastKnownFileType = sourcecode.swift; name = cond_test.swift; path = Tests/NiftyTests/cond_test.swift; sourceTree = SOURCE_ROOT; };
		4A7C79271E425B2100B09975 /* cos_test.swift */ = {isa = PBXFileReference; fileEncoding = 4; lastKnownFileType = sourcecode.swift; name = cos_test.swift; path = Tests/NiftyTests/cos_test.swift; sourceTree = SOURCE_ROOT; };
		4A7C79281E425B2100B09975 /* cosd_test.swift */ = {isa = PBXFileReference; fileEncoding = 4; lastKnownFileType = sourcecode.swift; name = cosd_test.swift; path = Tests/NiftyTests/cosd_test.swift; sourceTree = SOURCE_ROOT; };
		4A7C79291E425B2100B09975 /* cosh_test.swift */ = {isa = PBXFileReference; fileEncoding = 4; lastKnownFileType = sourcecode.swift; name = cosh_test.swift; path = Tests/NiftyTests/cosh_test.swift; sourceTree = SOURCE_ROOT; };
		4A7C792A1E425B2100B09975 /* cross_test.swift */ = {isa = PBXFileReference; fileEncoding = 4; lastKnownFileType = sourcecode.swift; name = cross_test.swift; path = Tests/NiftyTests/cross_test.swift; sourceTree = SOURCE_ROOT; };
		4A7C792B1E425B2100B09975 /* det_test.swift */ = {isa = PBXFileReference; fileEncoding = 4; lastKnownFileType = sourcecode.swift; name = det_test.swift; path = Tests/NiftyTests/det_test.swift; sourceTree = SOURCE_ROOT; };
		4A7C792C1E425B2100B09975 /* diag_test.swift */ = {isa = PBXFileReference; fileEncoding = 4; lastKnownFileType = sourcecode.swift; name = diag_test.swift; path = Tests/NiftyTests/diag_test.swift; sourceTree = SOURCE_ROOT; };
		4A7C792D1E425B2100B09975 /* dot_test.swift */ = {isa = PBXFileReference; fileEncoding = 4; lastKnownFileType = sourcecode.swift; name = dot_test.swift; path = Tests/NiftyTests/dot_test.swift; sourceTree = SOURCE_ROOT; };
		4A7C792E1E425B2100B09975 /* eig_test.swift */ = {isa = PBXFileReference; fileEncoding = 4; lastKnownFileType = sourcecode.swift; name = eig_test.swift; path = Tests/NiftyTests/eig_test.swift; sourceTree = SOURCE_ROOT; };
		4A7C792F1E425B2100B09975 /* eigs_test.swift */ = {isa = PBXFileReference; fileEncoding = 4; lastKnownFileType = sourcecode.swift; name = eigs_test.swift; path = Tests/NiftyTests/eigs_test.swift; sourceTree = SOURCE_ROOT; };
		4A7C79301E425B2100B09975 /* eps_test.swift */ = {isa = PBXFileReference; fileEncoding = 4; lastKnownFileType = sourcecode.swift; name = eps_test.swift; path = Tests/NiftyTests/eps_test.swift; sourceTree = SOURCE_ROOT; };
		4A7C79311E425B2100B09975 /* eq_test.swift */ = {isa = PBXFileReference; fileEncoding = 4; lastKnownFileType = sourcecode.swift; name = eq_test.swift; path = Tests/NiftyTests/eq_test.swift; sourceTree = SOURCE_ROOT; };
		4A7C79321E425B2100B09975 /* exp_test.swift */ = {isa = PBXFileReference; fileEncoding = 4; lastKnownFileType = sourcecode.swift; name = exp_test.swift; path = Tests/NiftyTests/exp_test.swift; sourceTree = SOURCE_ROOT; };
		4A7C79331E425B2100B09975 /* exp2_test.swift */ = {isa = PBXFileReference; fileEncoding = 4; lastKnownFileType = sourcecode.swift; name = exp2_test.swift; path = Tests/NiftyTests/exp2_test.swift; sourceTree = SOURCE_ROOT; };
		4A7C79341E425B2100B09975 /* expm1_test.swift */ = {isa = PBXFileReference; fileEncoding = 4; lastKnownFileType = sourcecode.swift; name = expm1_test.swift; path = Tests/NiftyTests/expm1_test.swift; sourceTree = SOURCE_ROOT; };
		4A7C79351E425B2100B09975 /* eye_test.swift */ = {isa = PBXFileReference; fileEncoding = 4; lastKnownFileType = sourcecode.swift; name = eye_test.swift; path = Tests/NiftyTests/eye_test.swift; sourceTree = SOURCE_ROOT; };
		4A7C79361E425B2100B09975 /* fft_test.swift */ = {isa = PBXFileReference; fileEncoding = 4; lastKnownFileType = sourcecode.swift; name = fft_test.swift; path = Tests/NiftyTests/fft_test.swift; sourceTree = SOURCE_ROOT; };
		4A7C79371E425B2100B09975 /* filter_test.swift */ = {isa = PBXFileReference; fileEncoding = 4; lastKnownFileType = sourcecode.swift; name = filter_test.swift; path = Tests/NiftyTests/filter_test.swift; sourceTree = SOURCE_ROOT; };
		4A7C79381E425B2100B09975 /* find_test.swift */ = {isa = PBXFileReference; fileEncoding = 4; lastKnownFileType = sourcecode.swift; name = find_test.swift; path = Tests/NiftyTests/find_test.swift; sourceTree = SOURCE_ROOT; };
		4A7C79391E425B2100B09975 /* floor_test.swift */ = {isa = PBXFileReference; fileEncoding = 4; lastKnownFileType = sourcecode.swift; name = floor_test.swift; path = Tests/NiftyTests/floor_test.swift; sourceTree = SOURCE_ROOT; };
		4A7C793A1E425B2100B09975 /* ge_test.swift */ = {isa = PBXFileReference; fileEncoding = 4; lastKnownFileType = sourcecode.swift; name = ge_test.swift; path = Tests/NiftyTests/ge_test.swift; sourceTree = SOURCE_ROOT; };
		4A7C793B1E425B2100B09975 /* gt_test.swift */ = {isa = PBXFileReference; fileEncoding = 4; lastKnownFileType = sourcecode.swift; name = gt_test.swift; path = Tests/NiftyTests/gt_test.swift; sourceTree = SOURCE_ROOT; };
		4A7C793C1E425B2100B09975 /* hypot_test.swift */ = {isa = PBXFileReference; fileEncoding = 4; lastKnownFileType = sourcecode.swift; name = hypot_test.swift; path = Tests/NiftyTests/hypot_test.swift; sourceTree = SOURCE_ROOT; };
		4A7C793D1E425B2100B09975 /* ifft_test.swift */ = {isa = PBXFileReference; fileEncoding = 4; lastKnownFileType = sourcecode.swift; name = ifft_test.swift; path = Tests/NiftyTests/ifft_test.swift; sourceTree = SOURCE_ROOT; };
		4A7C793E1E425B2100B09975 /* ind2sub_test.swift */ = {isa = PBXFileReference; fileEncoding = 4; lastKnownFileType = sourcecode.swift; name = ind2sub_test.swift; path = Tests/NiftyTests/ind2sub_test.swift; sourceTree = SOURCE_ROOT; };
		4A7C793F1E425B2100B09975 /* inv_test.swift */ = {isa = PBXFileReference; fileEncoding = 4; lastKnownFileType = sourcecode.swift; name = inv_test.swift; path = Tests/NiftyTests/inv_test.swift; sourceTree = SOURCE_ROOT; };
		4A7C79401E425B2100B09975 /* isequal_test.swift */ = {isa = PBXFileReference; fileEncoding = 4; lastKnownFileType = sourcecode.swift; name = isequal_test.swift; path = Tests/NiftyTests/isequal_test.swift; sourceTree = SOURCE_ROOT; };
		4A7C79411E425B2100B09975 /* isinf_test.swift */ = {isa = PBXFileReference; fileEncoding = 4; lastKnownFileType = sourcecode.swift; name = isinf_test.swift; path = Tests/NiftyTests/isinf_test.swift; sourceTree = SOURCE_ROOT; };
		4A7C79421E425B2100B09975 /* isnan_test.swift */ = {isa = PBXFileReference; fileEncoding = 4; lastKnownFileType = sourcecode.swift; name = isnan_test.swift; path = Tests/NiftyTests/isnan_test.swift; sourceTree = SOURCE_ROOT; };
		4A7C79451E425B2100B09975 /* ldivide_test.swift */ = {isa = PBXFileReference; fileEncoding = 4; lastKnownFileType = sourcecode.swift; name = ldivide_test.swift; path = Tests/NiftyTests/ldivide_test.swift; sourceTree = SOURCE_ROOT; };
		4A7C79461E425B2100B09975 /* le_test.swift */ = {isa = PBXFileReference; fileEncoding = 4; lastKnownFileType = sourcecode.swift; name = le_test.swift; path = Tests/NiftyTests/le_test.swift; sourceTree = SOURCE_ROOT; };
		4A7C79471E425B2100B09975 /* linspace_test.swift */ = {isa = PBXFileReference; fileEncoding = 4; lastKnownFileType = sourcecode.swift; name = linspace_test.swift; path = Tests/NiftyTests/linspace_test.swift; sourceTree = SOURCE_ROOT; };
		4A7C79481E425B2100B09975 /* log_test.swift */ = {isa = PBXFileReference; fileEncoding = 4; lastKnownFileType = sourcecode.swift; name = log_test.swift; path = Tests/NiftyTests/log_test.swift; sourceTree = SOURCE_ROOT; };
		4A7C79491E425B2100B09975 /* log1p_test.swift */ = {isa = PBXFileReference; fileEncoding = 4; lastKnownFileType = sourcecode.swift; name = log1p_test.swift; path = Tests/NiftyTests/log1p_test.swift; sourceTree = SOURCE_ROOT; };
		4A7C794A1E425B2100B09975 /* log2_test.swift */ = {isa = PBXFileReference; fileEncoding = 4; lastKnownFileType = sourcecode.swift; name = log2_test.swift; path = Tests/NiftyTests/log2_test.swift; sourceTree = SOURCE_ROOT; };
		4A7C794B1E425B2100B09975 /* log10_test.swift */ = {isa = PBXFileReference; fileEncoding = 4; lastKnownFileType = sourcecode.swift; name = log10_test.swift; path = Tests/NiftyTests/log10_test.swift; sourceTree = SOURCE_ROOT; };
		4A7C794C1E425B2100B09975 /* lsb_test.swift */ = {isa = PBXFileReference; fileEncoding = 4; lastKnownFileType = sourcecode.swift; name = lsb_test.swift; path = Tests/NiftyTests/lsb_test.swift; sourceTree = SOURCE_ROOT; };
		4A7C794D1E425B2100B09975 /* lt_test.swift */ = {isa = PBXFileReference; fileEncoding = 4; lastKnownFileType = sourcecode.swift; name = lt_test.swift; path = Tests/NiftyTests/lt_test.swift; sourceTree = SOURCE_ROOT; };
		4A7C794E1E425B2100B09975 /* lu_test.swift */ = {isa = PBXFileReference; fileEncoding = 4; lastKnownFileType = sourcecode.swift; name = lu_test.swift; path = Tests/NiftyTests/lu_test.swift; sourceTree = SOURCE_ROOT; };
		4A7C794F1E425B2100B09975 /* map_test.swift */ = {isa = PBXFileReference; fileEncoding = 4; lastKnownFileType = sourcecode.swift; name = map_test.swift; path = Tests/NiftyTests/map_test.swift; sourceTree = SOURCE_ROOT; };
		4A7C79501E425B2100B09975 /* Matrix_test.swift */ = {isa = PBXFileReference; fileEncoding = 4; lastKnownFileType = sourcecode.swift; name = Matrix_test.swift; path = Tests/NiftyTests/Matrix_test.swift; sourceTree = SOURCE_ROOT; };
		4A7C79511E425B2100B09975 /* max_test.swift */ = {isa = PBXFileReference; fileEncoding = 4; lastKnownFileType = sourcecode.swift; name = max_test.swift; path = Tests/NiftyTests/max_test.swift; sourceTree = SOURCE_ROOT; };
		4A7C79521E425B2100B09975 /* mean_test.swift */ = {isa = PBXFileReference; fileEncoding = 4; lastKnownFileType = sourcecode.swift; name = mean_test.swift; path = Tests/NiftyTests/mean_test.swift; sourceTree = SOURCE_ROOT; };
		4A7C79531E425B2100B09975 /* median_test.swift */ = {isa = PBXFileReference; fileEncoding = 4; lastKnownFileType = sourcecode.swift; name = median_test.swift; path = Tests/NiftyTests/median_test.swift; sourceTree = SOURCE_ROOT; };
		4A7C79541E425B2100B09975 /* min_test.swift */ = {isa = PBXFileReference; fileEncoding = 4; lastKnownFileType = sourcecode.swift; name = min_test.swift; path = Tests/NiftyTests/min_test.swift; sourceTree = SOURCE_ROOT; };
		4A7C79551E425B2100B09975 /* minus_test.swift */ = {isa = PBXFileReference; fileEncoding = 4; lastKnownFileType = sourcecode.swift; name = minus_test.swift; path = Tests/NiftyTests/minus_test.swift; sourceTree = SOURCE_ROOT; };
		4A7C79561E425B2100B09975 /* mldivide_test.swift */ = {isa = PBXFileReference; fileEncoding = 4; lastKnownFileType = sourcecode.swift; name = mldivide_test.swift; path = Tests/NiftyTests/mldivide_test.swift; sourceTree = SOURCE_ROOT; };
		4A7C79571E425B2100B09975 /* mode_test.swift */ = {isa = PBXFileReference; fileEncoding = 4; lastKnownFileType = sourcecode.swift; name = mode_test.swift; path = Tests/NiftyTests/mode_test.swift; sourceTree = SOURCE_ROOT; };
		4A7C79581E425B2100B09975 /* mpower_test.swift */ = {isa = PBXFileReference; fileEncoding = 4; lastKnownFileType = sourcecode.swift; name = mpower_test.swift; path = Tests/NiftyTests/mpower_test.swift; sourceTree = SOURCE_ROOT; };
		4A7C79591E425B2100B09975 /* mrdivide_test.swift */ = {isa = PBXFileReference; fileEncoding = 4; lastKnownFileType = sourcecode.swift; name = mrdivide_test.swift; path = Tests/NiftyTests/mrdivide_test.swift; sourceTree = SOURCE_ROOT; };
		4A7C795A1E425B2100B09975 /* msb_test.swift */ = {isa = PBXFileReference; fileEncoding = 4; lastKnownFileType = sourcecode.swift; name = msb_test.swift; path = Tests/NiftyTests/msb_test.swift; sourceTree = SOURCE_ROOT; };
		4A7C795B1E425B2100B09975 /* mtimes_test.swift */ = {isa = PBXFileReference; fileEncoding = 4; lastKnownFileType = sourcecode.swift; name = mtimes_test.swift; path = Tests/NiftyTests/mtimes_test.swift; sourceTree = SOURCE_ROOT; };
		4A7C795C1E425B2100B09975 /* MultikeyDictionary_test.swift */ = {isa = PBXFileReference; fileEncoding = 4; lastKnownFileType = sourcecode.swift; name = MultikeyDictionary_test.swift; path = Tests/NiftyTests/MultikeyDictionary_test.swift; sourceTree = SOURCE_ROOT; };
		4A7C795D1E425B2100B09975 /* mvnrnd_test.swift */ = {isa = PBXFileReference; fileEncoding = 4; lastKnownFileType = sourcecode.swift; name = mvnrnd_test.swift; path = Tests/NiftyTests/mvnrnd_test.swift; sourceTree = SOURCE_ROOT; };
		4A7C795E1E425B2100B09975 /* ndims_test.swift */ = {isa = PBXFileReference; fileEncoding = 4; lastKnownFileType = sourcecode.swift; name = ndims_test.swift; path = Tests/NiftyTests/ndims_test.swift; sourceTree = SOURCE_ROOT; };
		4A7C795F1E425B2100B09975 /* ne_test.swift */ = {isa = PBXFileReference; fileEncoding = 4; lastKnownFileType = sourcecode.swift; name = ne_test.swift; path = Tests/NiftyTests/ne_test.swift; sourceTree = SOURCE_ROOT; };
		4A7C79601E425B2100B09975 /* norm_test.swift */ = {isa = PBXFileReference; fileEncoding = 4; lastKnownFileType = sourcecode.swift; name = norm_test.swift; path = Tests/NiftyTests/norm_test.swift; sourceTree = SOURCE_ROOT; };
		4A7C79611E425B2100B09975 /* numel_test.swift */ = {isa = PBXFileReference; fileEncoding = 4; lastKnownFileType = sourcecode.swift; name = numel_test.swift; path = Tests/NiftyTests/numel_test.swift; sourceTree = SOURCE_ROOT; };
		4A7C79621E425B2100B09975 /* ones_test.swift */ = {isa = PBXFileReference; fileEncoding = 4; lastKnownFileType = sourcecode.swift; name = ones_test.swift; path = Tests/NiftyTests/ones_test.swift; sourceTree = SOURCE_ROOT; };
		4A7C79631E425B2100B09975 /* pinv_test.swift */ = {isa = PBXFileReference; fileEncoding = 4; lastKnownFileType = sourcecode.swift; name = pinv_test.swift; path = Tests/NiftyTests/pinv_test.swift; sourceTree = SOURCE_ROOT; };
		4A7C79641E425B2100B09975 /* plus_test.swift */ = {isa = PBXFileReference; fileEncoding = 4; lastKnownFileType = sourcecode.swift; name = plus_test.swift; path = Tests/NiftyTests/plus_test.swift; sourceTree = SOURCE_ROOT; };
		4A7C79651E425B2100B09975 /* poly_test.swift */ = {isa = PBXFileReference; fileEncoding = 4; lastKnownFileType = sourcecode.swift; name = poly_test.swift; path = Tests/NiftyTests/poly_test.swift; sourceTree = SOURCE_ROOT; };
		4A7C79661E425B2100B09975 /* pow_test.swift */ = {isa = PBXFileReference; fileEncoding = 4; lastKnownFileType = sourcecode.swift; name = pow_test.swift; path = Tests/NiftyTests/pow_test.swift; sourceTree = SOURCE_ROOT; };
		4A7C79671E425B2100B09975 /* power_test.swift */ = {isa = PBXFileReference; fileEncoding = 4; lastKnownFileType = sourcecode.swift; name = power_test.swift; path = Tests/NiftyTests/power_test.swift; sourceTree = SOURCE_ROOT; };
		4A7C79681E425B2100B09975 /* prod_test.swift */ = {isa = PBXFileReference; fileEncoding = 4; lastKnownFileType = sourcecode.swift; name = prod_test.swift; path = Tests/NiftyTests/prod_test.swift; sourceTree = SOURCE_ROOT; };
		4A7C79691E425B2100B09975 /* qr_test.swift */ = {isa = PBXFileReference; fileEncoding = 4; lastKnownFileType = sourcecode.swift; name = qr_test.swift; path = Tests/NiftyTests/qr_test.swift; sourceTree = SOURCE_ROOT; };
		4A7C796A1E425B2100B09975 /* rand_test.swift */ = {isa = PBXFileReference; fileEncoding = 4; lastKnownFileType = sourcecode.swift; name = rand_test.swift; path = Tests/NiftyTests/rand_test.swift; sourceTree = SOURCE_ROOT; };
		4A7C796B1E425B2100B09975 /* randa_test.swift */ = {isa = PBXFileReference; fileEncoding = 4; lastKnownFileType = sourcecode.swift; name = randa_test.swift; path = Tests/NiftyTests/randa_test.swift; sourceTree = SOURCE_ROOT; };
		4A7C796C1E425B2100B09975 /* randi_test.swift */ = {isa = PBXFileReference; fileEncoding = 4; lastKnownFileType = sourcecode.swift; name = randi_test.swift; path = Tests/NiftyTests/randi_test.swift; sourceTree = SOURCE_ROOT; };
		4A7C796D1E425B2100B09975 /* randn_test.swift */ = {isa = PBXFileReference; fileEncoding = 4; lastKnownFileType = sourcecode.swift; name = randn_test.swift; path = Tests/NiftyTests/randn_test.swift; sourceTree = SOURCE_ROOT; };
		4A7C796E1E425B2100B09975 /* randperm_test.swift */ = {isa = PBXFileReference; fileEncoding = 4; lastKnownFileType = sourcecode.swift; name = randperm_test.swift; path = Tests/NiftyTests/randperm_test.swift; sourceTree = SOURCE_ROOT; };
		4A7C796F1E425B2100B09975 /* rank_test.swift */ = {isa = PBXFileReference; fileEncoding = 4; lastKnownFileType = sourcecode.swift; name = rank_test.swift; path = Tests/NiftyTests/rank_test.swift; sourceTree = SOURCE_ROOT; };
		4A7C79701E425B2100B09975 /* rdivide_test.swift */ = {isa = PBXFileReference; fileEncoding = 4; lastKnownFileType = sourcecode.swift; name = rdivide_test.swift; path = Tests/NiftyTests/rdivide_test.swift; sourceTree = SOURCE_ROOT; };
		4A7C79711E425B2100B09975 /* reduce_test.swift */ = {isa = PBXFileReference; fileEncoding = 4; lastKnownFileType = sourcecode.swift; name = reduce_test.swift; path = Tests/NiftyTests/reduce_test.swift; sourceTree = SOURCE_ROOT; };
		4A7C79721E425B2100B09975 /* repmat_test.swift */ = {isa = PBXFileReference; fileEncoding = 4; lastKnownFileType = sourcecode.swift; name = repmat_test.swift; path = Tests/NiftyTests/repmat_test.swift; sourceTree = SOURCE_ROOT; };
		4A7C79731E425B2100B09975 /* reshape_test.swift */ = {isa = PBXFileReference; fileEncoding = 4; lastKnownFileType = sourcecode.swift; name = reshape_test.swift; path = Tests/NiftyTests/reshape_test.swift; sourceTree = SOURCE_ROOT; };
		4A7C79741E425B2100B09975 /* rmap_test.swift */ = {isa = PBXFileReference; fileEncoding = 4; lastKnownFileType = sourcecode.swift; name = rmap_test.swift; path = Tests/NiftyTests/rmap_test.swift; sourceTree = SOURCE_ROOT; };
		4A7C79751E425B2100B09975 /* round_test.swift */ = {isa = PBXFileReference; fileEncoding = 4; lastKnownFileType = sourcecode.swift; name = round_test.swift; path = Tests/NiftyTests/round_test.swift; sourceTree = SOURCE_ROOT; };
		4A7C79761E425B2100B09975 /* rref_test.swift */ = {isa = PBXFileReference; fileEncoding = 4; lastKnownFileType = sourcecode.swift; name = rref_test.swift; path = Tests/NiftyTests/rref_test.swift; sourceTree = SOURCE_ROOT; };
		4A7C79771E425B2100B09975 /* sin_test.swift */ = {isa = PBXFileReference; fileEncoding = 4; lastKnownFileType = sourcecode.swift; name = sin_test.swift; path = Tests/NiftyTests/sin_test.swift; sourceTree = SOURCE_ROOT; };
		4A7C79781E425B2100B09975 /* sind_test.swift */ = {isa = PBXFileReference; fileEncoding = 4; lastKnownFileType = sourcecode.swift; name = sind_test.swift; path = Tests/NiftyTests/sind_test.swift; sourceTree = SOURCE_ROOT; };
		4A7C79791E425B2100B09975 /* sinh_test.swift */ = {isa = PBXFileReference; fileEncoding = 4; lastKnownFileType = sourcecode.swift; name = sinh_test.swift; path = Tests/NiftyTests/sinh_test.swift; sourceTree = SOURCE_ROOT; };
		4A7C797A1E425B2100B09975 /* size_test.swift */ = {isa = PBXFileReference; fileEncoding = 4; lastKnownFileType = sourcecode.swift; name = size_test.swift; path = Tests/NiftyTests/size_test.swift; sourceTree = SOURCE_ROOT; };
		4A7C797B1E425B2100B09975 /* SliceIndex_test.swift */ = {isa = PBXFileReference; fileEncoding = 4; lastKnownFileType = sourcecode.swift; name = SliceIndex_test.swift; path = Tests/NiftyTests/SliceIndex_test.swift; sourceTree = SOURCE_ROOT; };
		4A7C797C1E425B2100B09975 /* sqrt_test.swift */ = {isa = PBXFileReference; fileEncoding = 4; lastKnownFileType = sourcecode.swift; name = sqrt_test.swift; path = Tests/NiftyTests/sqrt_test.swift; sourceTree = SOURCE_ROOT; };
		4A7C797D1E425B2100B09975 /* std_test.swift */ = {isa = PBXFileReference; fileEncoding = 4; lastKnownFileType = sourcecode.swift; name = std_test.swift; path = Tests/NiftyTests/std_test.swift; sourceTree = SOURCE_ROOT; };
		4A7C797E1E425B2100B09975 /* sub2ind_test.swift */ = {isa = PBXFileReference; fileEncoding = 4; lastKnownFileType = sourcecode.swift; name = sub2ind_test.swift; path = Tests/NiftyTests/sub2ind_test.swift; sourceTree = SOURCE_ROOT; };
		4A7C797F1E425B2100B09975 /* sum_test.swift */ = {isa = PBXFileReference; fileEncoding = 4; lastKnownFileType = sourcecode.swift; name = sum_test.swift; path = Tests/NiftyTests/sum_test.swift; sourceTree = SOURCE_ROOT; };
		4A7C79801E425B2100B09975 /* svd_test.swift */ = {isa = PBXFileReference; fileEncoding = 4; lastKnownFileType = sourcecode.swift; name = svd_test.swift; path = Tests/NiftyTests/svd_test.swift; sourceTree = SOURCE_ROOT; };
		4A7C79811E425B2100B09975 /* swap_test.swift */ = {isa = PBXFileReference; fileEncoding = 4; lastKnownFileType = sourcecode.swift; name = swap_test.swift; path = Tests/NiftyTests/swap_test.swift; sourceTree = SOURCE_ROOT; };
		4A7C79821E425B2100B09975 /* tan_test.swift */ = {isa = PBXFileReference; fileEncoding = 4; lastKnownFileType = sourcecode.swift; name = tan_test.swift; path = Tests/NiftyTests/tan_test.swift; sourceTree = SOURCE_ROOT; };
		4A7C79831E425B2100B09975 /* tand_test.swift */ = {isa = PBXFileReference; fileEncoding = 4; lastKnownFileType = sourcecode.swift; name = tand_test.swift; path = Tests/NiftyTests/tand_test.swift; sourceTree = SOURCE_ROOT; };
		4A7C79841E425B2100B09975 /* tanh_test.swift */ = {isa = PBXFileReference; fileEncoding = 4; lastKnownFileType = sourcecode.swift; name = tanh_test.swift; path = Tests/NiftyTests/tanh_test.swift; sourceTree = SOURCE_ROOT; };
		4A7C79851E425B2100B09975 /* Tensor_test.swift */ = {isa = PBXFileReference; fileEncoding = 4; lastKnownFileType = sourcecode.swift; name = Tensor_test.swift; path = Tests/NiftyTests/Tensor_test.swift; sourceTree = SOURCE_ROOT; };
		4A7C79861E425B2100B09975 /* tic_toc_test.swift */ = {isa = PBXFileReference; fileEncoding = 4; lastKnownFileType = sourcecode.swift; name = tic_toc_test.swift; path = Tests/NiftyTests/tic_toc_test.swift; sourceTree = SOURCE_ROOT; };
		4A7C79871E425B2100B09975 /* times_test.swift */ = {isa = PBXFileReference; fileEncoding = 4; lastKnownFileType = sourcecode.swift; name = times_test.swift; path = Tests/NiftyTests/times_test.swift; sourceTree = SOURCE_ROOT; };
		4A7C79881E425B2100B09975 /* trace_test.swift */ = {isa = PBXFileReference; fileEncoding = 4; lastKnownFileType = sourcecode.swift; name = trace_test.swift; path = Tests/NiftyTests/trace_test.swift; sourceTree = SOURCE_ROOT; };
		4A7C79891E425B2100B09975 /* transpose_test.swift */ = {isa = PBXFileReference; fileEncoding = 4; lastKnownFileType = sourcecode.swift; name = transpose_test.swift; path = Tests/NiftyTests/transpose_test.swift; sourceTree = SOURCE_ROOT; };
		4A7C798A1E425B2100B09975 /* tril_test.swift */ = {isa = PBXFileReference; fileEncoding = 4; lastKnownFileType = sourcecode.swift; name = tril_test.swift; path = Tests/NiftyTests/tril_test.swift; sourceTree = SOURCE_ROOT; };
		4A7C798B1E425B2100B09975 /* triu_test.swift */ = {isa = PBXFileReference; fileEncoding = 4; lastKnownFileType = sourcecode.swift; name = triu_test.swift; path = Tests/NiftyTests/triu_test.swift; sourceTree = SOURCE_ROOT; };
		4A7C798C1E425B2100B09975 /* unique_test.swift */ = {isa = PBXFileReference; fileEncoding = 4; lastKnownFileType = sourcecode.swift; name = unique_test.swift; path = Tests/NiftyTests/unique_test.swift; sourceTree = SOURCE_ROOT; };
		4A7C798D1E425B2100B09975 /* var_test.swift */ = {isa = PBXFileReference; fileEncoding = 4; lastKnownFileType = sourcecode.swift; name = var_test.swift; path = Tests/NiftyTests/var_test.swift; sourceTree = SOURCE_ROOT; };
		4A7C798E1E425B2100B09975 /* Vector_test.swift */ = {isa = PBXFileReference; fileEncoding = 4; lastKnownFileType = sourcecode.swift; name = Vector_test.swift; path = Tests/NiftyTests/Vector_test.swift; sourceTree = SOURCE_ROOT; };
		4A7C798F1E425B2100B09975 /* zeros_test.swift */ = {isa = PBXFileReference; fileEncoding = 4; lastKnownFileType = sourcecode.swift; name = zeros_test.swift; path = Tests/NiftyTests/zeros_test.swift; sourceTree = SOURCE_ROOT; };
		4A7F8E8F1E5E8DFD0051C64D /* DataSeries.swift */ = {isa = PBXFileReference; fileEncoding = 4; lastKnownFileType = sourcecode.swift; name = DataSeries.swift; path = Sources/DataSeries.swift; sourceTree = SOURCE_ROOT; };
		4A7F8E911E5E8F230051C64D /* interp1.swift */ = {isa = PBXFileReference; fileEncoding = 4; lastKnownFileType = sourcecode.swift; name = interp1.swift; path = Sources/interp1.swift; sourceTree = SOURCE_ROOT; };
		4A7F8E931E5E922B0051C64D /* DataFrame.swift */ = {isa = PBXFileReference; fileEncoding = 4; lastKnownFileType = sourcecode.swift; name = DataFrame.swift; path = Sources/DataFrame.swift; sourceTree = SOURCE_ROOT; };
		4A7F8E951E5E92A30051C64D /* DataSeries_test.swift */ = {isa = PBXFileReference; fileEncoding = 4; lastKnownFileType = sourcecode.swift; name = DataSeries_test.swift; path = Tests/NiftyTests/DataSeries_test.swift; sourceTree = SOURCE_ROOT; };
		4A7F8E981E5E93490051C64D /* DataFrame_test.swift */ = {isa = PBXFileReference; fileEncoding = 4; lastKnownFileType = sourcecode.swift; name = DataFrame_test.swift; path = Tests/NiftyTests/DataFrame_test.swift; sourceTree = SOURCE_ROOT; };
		4A7F8E9A1E5E93B70051C64D /* interp1_test.swift */ = {isa = PBXFileReference; fileEncoding = 4; lastKnownFileType = sourcecode.swift; name = interp1_test.swift; path = Tests/NiftyTests/interp1_test.swift; sourceTree = SOURCE_ROOT; };
/* End PBXFileReference section */

/* Begin PBXFrameworksBuildPhase section */
		4A7C77FA1E411C6500B09975 /* Frameworks */ = {
			isa = PBXFrameworksBuildPhase;
			buildActionMask = 2147483647;
			files = (
				4A7C79131E41208A00B09975 /* Accelerate.framework in Frameworks */,
			);
			runOnlyForDeploymentPostprocessing = 0;
		};
		4A7C78041E411C6500B09975 /* Frameworks */ = {
			isa = PBXFrameworksBuildPhase;
			buildActionMask = 2147483647;
			files = (
				4A7C78081E411C6500B09975 /* Nifty.framework in Frameworks */,
			);
			runOnlyForDeploymentPostprocessing = 0;
		};
/* End PBXFrameworksBuildPhase section */

/* Begin PBXGroup section */
		4A7C77F41E411C6500B09975 = {
			isa = PBXGroup;
			children = (
				4A7C78001E411C6500B09975 /* Sources */,
				4A7C780B1E411C6500B09975 /* Tests */,
				4A7C79111E41208A00B09975 /* Frameworks */,
				4A7C77FF1E411C6500B09975 /* Products */,
			);
			sourceTree = "<group>";
		};
		4A7C77FF1E411C6500B09975 /* Products */ = {
			isa = PBXGroup;
			children = (
				4A7C77FE1E411C6500B09975 /* Nifty.framework */,
				4A7C78071E411C6500B09975 /* NiftyTests.xctest */,
			);
			name = Products;
			sourceTree = "<group>";
		};
		4A7C78001E411C6500B09975 /* Sources */ = {
			isa = PBXGroup;
			children = (
				4A5CC1411E575F2E0087C160 /* _cumprod.swift */,
				4A5CC1421E575F2E0087C160 /* _cumsum.swift */,
				4A5CC1431E575F2E0087C160 /* _fliplr.swift */,
				4A5CC1441E575F2E0087C160 /* _flipud.swift */,
				4A5CC1451E575F2E0087C160 /* _meshgrid.swift */,
				4A5CC1461E575F2E0087C160 /* _shuffle.swift */,
				4A5CC1471E575F2E0087C160 /* _sort.swift */,
				4A7C781D1E411E2900B09975 /* _cond.swift */,
				4A7C781E1E411E2900B09975 /* _det.swift */,
				4A7C781F1E411E2900B09975 /* _eig.swift */,
				4A7C78201E411E2900B09975 /* _eigs.swift */,
				4A7C78221E411E2900B09975 /* _fft.swift */,
				4A7C78231E411E2900B09975 /* _filter.swift */,
				4A7C78251E411E2900B09975 /* _ifft.swift */,
				4A7C78261E411E2900B09975 /* _isinf.swift */,
				4A7C78271E411E2900B09975 /* _isnan.swift */,
				4A7C782A1E411E2900B09975 /* _ldivide.swift */,
				4A7C782B1E411E2900B09975 /* _linspace.swift */,
				4A7C782C1E411E2900B09975 /* _lsb.swift */,
				4A7C782D1E411E2900B09975 /* _map.swift */,
				4A7C782E1E411E2900B09975 /* _max.swift */,
				4A7C782F1E411E2900B09975 /* _median.swift */,
				4A7C78301E411E2900B09975 /* _min.swift */,
				4A7C78311E411E2900B09975 /* _mode.swift */,
				4A7C78321E411E2900B09975 /* _mpower.swift */,
				4A7C78331E411E2900B09975 /* _ne.swift */,
				4A7C78341E411E2900B09975 /* _ones.swift */,
				4A7C78351E411E2900B09975 /* _pinv.swift */,
				4A7C78361E411E2900B09975 /* _poly.swift */,
				4A7C78371E411E2900B09975 /* _power.swift */,
				4A7C78381E411E2900B09975 /* _prod.swift */,
				4A7C787A1E411E2900B09975 /* _qr.swift */,
				4A7C78391E411E2900B09975 /* _randperm.swift */,
				4A7C783A1E411E2900B09975 /* _rank.swift */,
				4A7C783B1E411E2900B09975 /* _rdivide.swift */,
				4A7C783C1E411E2900B09975 /* _reduce.swift */,
				4A7C783D1E411E2900B09975 /* _repmat.swift */,
				4A7C783E1E411E2900B09975 /* _reshape.swift */,
				4A7C783F1E411E2900B09975 /* _rref.swift */,
				4A7C78401E411E2900B09975 /* _std.swift */,
				4A7C78411E411E2900B09975 /* _sum.swift */,
				4A7C78421E411E2900B09975 /* _unique.swift */,
				4A7C78431E411E2900B09975 /* _var.swift */,
				4A7C78441E411E2900B09975 /* acos.swift */,
				4A7C78451E411E2900B09975 /* acosd.swift */,
				4A7C78461E411E2900B09975 /* acosh.swift */,
				4A7C78471E411E2900B09975 /* asin.swift */,
				4A7C78481E411E2900B09975 /* asind.swift */,
				4A7C78491E411E2900B09975 /* asinh.swift */,
				4A7C784A1E411E2900B09975 /* atan.swift */,
				4A7C784B1E411E2900B09975 /* atan2.swift */,
				4A7C784C1E411E2900B09975 /* atan2d.swift */,
				4A7C784D1E411E2900B09975 /* atand.swift */,
				4A7C784E1E411E2900B09975 /* atanh.swift */,
				4A7C784F1E411E2900B09975 /* ceil.swift */,
				4A7C78501E411E2900B09975 /* chol.swift */,
				4A7C78511E411E2900B09975 /* cos.swift */,
				4A7C78521E411E2900B09975 /* cosd.swift */,
				4A7C78531E411E2900B09975 /* cosh.swift */,
				4A7C78541E411E2900B09975 /* cross.swift */,
				4A7F8E931E5E922B0051C64D /* DataFrame.swift */,
				4A7F8E8F1E5E8DFD0051C64D /* DataSeries.swift */,
				4A7C78551E411E2900B09975 /* diag.swift */,
				4A7C78561E411E2900B09975 /* dot.swift */,
				4A7C78571E411E2900B09975 /* eps.swift */,
<<<<<<< HEAD
				4A5CC2B11E5CA9FB0087C160 /* error.swift */,
=======
				4A7C78211E411E2900B09975 /* eq.swift */,
>>>>>>> 82fca035
				4A7C78581E411E2900B09975 /* exp.swift */,
				4A7C78591E411E2900B09975 /* exp2.swift */,
				4A7C785A1E411E2900B09975 /* expm1.swift */,
				4A7C785B1E411E2900B09975 /* eye.swift */,
				4A7C78241E411E2900B09975 /* find.swift */,
				4A7C785C1E411E2900B09975 /* floor.swift */,
				4A7C785D1E411E2900B09975 /* ge.swift */,
				4A7C785E1E411E2900B09975 /* gt.swift */,
				4A7C785F1E411E2900B09975 /* hypot.swift */,
				4A7C78601E411E2900B09975 /* ind2sub.swift */,
				4A7C78611E411E2900B09975 /* internal_helpers.swift */,
				4A7F8E911E5E8F230051C64D /* interp1.swift */,
				4A7C78621E411E2900B09975 /* inv.swift */,
				4A7C78631E411E2900B09975 /* isequal.swift */,
				4A7C78641E411E2900B09975 /* le.swift */,
				4A7C78651E411E2900B09975 /* log.swift */,
				4A7C78661E411E2900B09975 /* log1p.swift */,
				4A7C78671E411E2900B09975 /* log2.swift */,
				4A7C78681E411E2900B09975 /* log10.swift */,
				4A7C78691E411E2900B09975 /* lt.swift */,
				4A7C786A1E411E2900B09975 /* lu.swift */,
				4A7C786B1E411E2900B09975 /* Matrix.swift */,
				4A7C786C1E411E2900B09975 /* mean.swift */,
				4A7C786D1E411E2900B09975 /* minus.swift */,
				4A7C786E1E411E2900B09975 /* mldivide.swift */,
				4A7C786F1E411E2900B09975 /* mrdivide.swift */,
				4A7C78701E411E2900B09975 /* msb.swift */,
				4A7C78711E411E2900B09975 /* mtimes.swift */,
				4A7C78721E411E2900B09975 /* MultikeyDictionary.swift */,
				4A7C78731E411E2900B09975 /* mvnrnd.swift */,
				4A7C78741E411E2900B09975 /* ndims.swift */,
				4A7C78751E411E2900B09975 /* Nifty.swift */,
				4A7C78761E411E2900B09975 /* norm.swift */,
				4A7C78771E411E2900B09975 /* numel.swift */,
				4A7C78781E411E2900B09975 /* plus.swift */,
				4A7C78791E411E2900B09975 /* pow.swift */,
				4A7C787B1E411E2900B09975 /* rand.swift */,
				4A7C787C1E411E2900B09975 /* randa.swift */,
				4A7C787D1E411E2900B09975 /* randi.swift */,
				4A7C787E1E411E2900B09975 /* randn.swift */,
				4A7C78801E411E2900B09975 /* rmap.swift */,
				4A7C78811E411E2900B09975 /* round.swift */,
				4A7C78821E411E2900B09975 /* sin.swift */,
				4A7C78831E411E2900B09975 /* sind.swift */,
				4A7C78841E411E2900B09975 /* sinh.swift */,
				4A7C78851E411E2900B09975 /* size.swift */,
				4A7C78861E411E2900B09975 /* SliceIndex.swift */,
				4A7C78871E411E2900B09975 /* sqrt.swift */,
				4A7C78881E411E2900B09975 /* sub2ind.swift */,
				4A7C78891E411E2900B09975 /* svd.swift */,
				4A7C788A1E411E2900B09975 /* swap.swift */,
				4A7C788B1E411E2900B09975 /* tan.swift */,
				4A7C788C1E411E2900B09975 /* tand.swift */,
				4A7C788D1E411E2900B09975 /* tanh.swift */,
				4A7C788E1E411E2900B09975 /* Tensor.swift */,
				4A7C788F1E411E2900B09975 /* tic_toc.swift */,
				4A7C78901E411E2900B09975 /* times.swift */,
				4A7C78911E411E2900B09975 /* trace.swift */,
				4A7C78921E411E2900B09975 /* transpose.swift */,
				4A7C78931E411E2900B09975 /* tril.swift */,
				4A7C78941E411E2900B09975 /* triu.swift */,
				4A7C78951E411E2900B09975 /* Vector.swift */,
				4A5CC2B21E5CA9FB0087C160 /* warning.swift */,
				4A7C78961E411E2900B09975 /* zeros.swift */,
			);
			name = Sources;
			path = Nifty;
			sourceTree = "<group>";
		};
		4A7C780B1E411C6500B09975 /* Tests */ = {
			isa = PBXGroup;
			children = (
				4A7C79191E425B2100B09975 /* acos_test.swift */,
				4A7C791A1E425B2100B09975 /* acosd_test.swift */,
				4A7C791B1E425B2100B09975 /* acosh_test.swift */,
				4A7C791C1E425B2100B09975 /* asin_test.swift */,
				4A7C791D1E425B2100B09975 /* asind_test.swift */,
				4A7C791E1E425B2100B09975 /* asinh_test.swift */,
				4A7C791F1E425B2100B09975 /* atan_test.swift */,
				4A7C79201E425B2100B09975 /* atan2_test.swift */,
				4A7C79211E425B2100B09975 /* atan2d_test.swift */,
				4A7C79221E425B2100B09975 /* atand_test.swift */,
				4A7C79231E425B2100B09975 /* atanh_test.swift */,
				4A7C79241E425B2100B09975 /* ceil_test.swift */,
				4A7C79251E425B2100B09975 /* chol_test.swift */,
				4A7C79261E425B2100B09975 /* cond_test.swift */,
				4A7C79271E425B2100B09975 /* cos_test.swift */,
				4A7C79281E425B2100B09975 /* cosd_test.swift */,
				4A7C79291E425B2100B09975 /* cosh_test.swift */,
				4A7C792A1E425B2100B09975 /* cross_test.swift */,
				4A7F8E981E5E93490051C64D /* DataFrame_test.swift */,
				4A7F8E951E5E92A30051C64D /* DataSeries_test.swift */,
				4A7C792B1E425B2100B09975 /* det_test.swift */,
				4A7C792C1E425B2100B09975 /* diag_test.swift */,
				4A7C792D1E425B2100B09975 /* dot_test.swift */,
				4A7C792E1E425B2100B09975 /* eig_test.swift */,
				4A7C792F1E425B2100B09975 /* eigs_test.swift */,
				4A7C79301E425B2100B09975 /* eps_test.swift */,
				4A7C79311E425B2100B09975 /* eq_test.swift */,
				4A5CC2B51E5CABFE0087C160 /* error_test.swift */,
				4A7C79321E425B2100B09975 /* exp_test.swift */,
				4A7C79331E425B2100B09975 /* exp2_test.swift */,
				4A7C79341E425B2100B09975 /* expm1_test.swift */,
				4A7C79351E425B2100B09975 /* eye_test.swift */,
				4A7C79361E425B2100B09975 /* fft_test.swift */,
				4A7C79371E425B2100B09975 /* filter_test.swift */,
				4A7C79381E425B2100B09975 /* find_test.swift */,
				4A7C79391E425B2100B09975 /* floor_test.swift */,
				4A7C793A1E425B2100B09975 /* ge_test.swift */,
				4A7C793B1E425B2100B09975 /* gt_test.swift */,
				4A7C793C1E425B2100B09975 /* hypot_test.swift */,
				4A7C793D1E425B2100B09975 /* ifft_test.swift */,
				4A7C793E1E425B2100B09975 /* ind2sub_test.swift */,
				4A7F8E9A1E5E93B70051C64D /* interp1_test.swift */,
				4A7C793F1E425B2100B09975 /* inv_test.swift */,
				4A7C79401E425B2100B09975 /* isequal_test.swift */,
				4A7C79411E425B2100B09975 /* isinf_test.swift */,
				4A7C79421E425B2100B09975 /* isnan_test.swift */,
				4A7C79451E425B2100B09975 /* ldivide_test.swift */,
				4A7C79461E425B2100B09975 /* le_test.swift */,
				4A7C79471E425B2100B09975 /* linspace_test.swift */,
				4A7C79481E425B2100B09975 /* log_test.swift */,
				4A7C79491E425B2100B09975 /* log1p_test.swift */,
				4A7C794A1E425B2100B09975 /* log2_test.swift */,
				4A7C794B1E425B2100B09975 /* log10_test.swift */,
				4A7C794C1E425B2100B09975 /* lsb_test.swift */,
				4A7C794D1E425B2100B09975 /* lt_test.swift */,
				4A7C794E1E425B2100B09975 /* lu_test.swift */,
				4A7C794F1E425B2100B09975 /* map_test.swift */,
				4A7C79501E425B2100B09975 /* Matrix_test.swift */,
				4A7C79511E425B2100B09975 /* max_test.swift */,
				4A7C79521E425B2100B09975 /* mean_test.swift */,
				4A7C79531E425B2100B09975 /* median_test.swift */,
				4A7C79541E425B2100B09975 /* min_test.swift */,
				4A7C79551E425B2100B09975 /* minus_test.swift */,
				4A7C79561E425B2100B09975 /* mldivide_test.swift */,
				4A7C79571E425B2100B09975 /* mode_test.swift */,
				4A7C79581E425B2100B09975 /* mpower_test.swift */,
				4A7C79591E425B2100B09975 /* mrdivide_test.swift */,
				4A7C795A1E425B2100B09975 /* msb_test.swift */,
				4A7C795B1E425B2100B09975 /* mtimes_test.swift */,
				4A7C795C1E425B2100B09975 /* MultikeyDictionary_test.swift */,
				4A7C795D1E425B2100B09975 /* mvnrnd_test.swift */,
				4A7C795E1E425B2100B09975 /* ndims_test.swift */,
				4A7C795F1E425B2100B09975 /* ne_test.swift */,
				4A7C79601E425B2100B09975 /* norm_test.swift */,
				4A7C79611E425B2100B09975 /* numel_test.swift */,
				4A7C79621E425B2100B09975 /* ones_test.swift */,
				4A7C79631E425B2100B09975 /* pinv_test.swift */,
				4A7C79641E425B2100B09975 /* plus_test.swift */,
				4A7C79651E425B2100B09975 /* poly_test.swift */,
				4A7C79661E425B2100B09975 /* pow_test.swift */,
				4A7C79671E425B2100B09975 /* power_test.swift */,
				4A7C79681E425B2100B09975 /* prod_test.swift */,
				4A7C79691E425B2100B09975 /* qr_test.swift */,
				4A7C796A1E425B2100B09975 /* rand_test.swift */,
				4A7C796B1E425B2100B09975 /* randa_test.swift */,
				4A7C796C1E425B2100B09975 /* randi_test.swift */,
				4A7C796D1E425B2100B09975 /* randn_test.swift */,
				4A7C796E1E425B2100B09975 /* randperm_test.swift */,
				4A7C796F1E425B2100B09975 /* rank_test.swift */,
				4A7C79701E425B2100B09975 /* rdivide_test.swift */,
				4A7C79711E425B2100B09975 /* reduce_test.swift */,
				4A7C79721E425B2100B09975 /* repmat_test.swift */,
				4A7C79731E425B2100B09975 /* reshape_test.swift */,
				4A7C79741E425B2100B09975 /* rmap_test.swift */,
				4A7C79751E425B2100B09975 /* round_test.swift */,
				4A7C79761E425B2100B09975 /* rref_test.swift */,
				4A7C79771E425B2100B09975 /* sin_test.swift */,
				4A7C79781E425B2100B09975 /* sind_test.swift */,
				4A7C79791E425B2100B09975 /* sinh_test.swift */,
				4A7C797A1E425B2100B09975 /* size_test.swift */,
				4A7C797B1E425B2100B09975 /* SliceIndex_test.swift */,
				4A7C797C1E425B2100B09975 /* sqrt_test.swift */,
				4A7C797D1E425B2100B09975 /* std_test.swift */,
				4A7C797E1E425B2100B09975 /* sub2ind_test.swift */,
				4A7C797F1E425B2100B09975 /* sum_test.swift */,
				4A7C79801E425B2100B09975 /* svd_test.swift */,
				4A7C79811E425B2100B09975 /* swap_test.swift */,
				4A7C79821E425B2100B09975 /* tan_test.swift */,
				4A7C79831E425B2100B09975 /* tand_test.swift */,
				4A7C79841E425B2100B09975 /* tanh_test.swift */,
				4A7C79851E425B2100B09975 /* Tensor_test.swift */,
				4A7C79861E425B2100B09975 /* tic_toc_test.swift */,
				4A7C79871E425B2100B09975 /* times_test.swift */,
				4A7C79881E425B2100B09975 /* trace_test.swift */,
				4A7C79891E425B2100B09975 /* transpose_test.swift */,
				4A7C798A1E425B2100B09975 /* tril_test.swift */,
				4A7C798B1E425B2100B09975 /* triu_test.swift */,
				4A7C798C1E425B2100B09975 /* unique_test.swift */,
				4A7C798D1E425B2100B09975 /* var_test.swift */,
				4A7C798E1E425B2100B09975 /* Vector_test.swift */,
				4A5CC2B61E5CABFE0087C160 /* warning_test.swift */,
				4A7C798F1E425B2100B09975 /* zeros_test.swift */,
			);
			name = Tests;
			path = NiftyTests;
			sourceTree = "<group>";
		};
		4A7C79111E41208A00B09975 /* Frameworks */ = {
			isa = PBXGroup;
			children = (
				4A7C79121E41208A00B09975 /* Accelerate.framework */,
			);
			name = Frameworks;
			sourceTree = "<group>";
		};
/* End PBXGroup section */

/* Begin PBXHeadersBuildPhase section */
		4A7C77FB1E411C6500B09975 /* Headers */ = {
			isa = PBXHeadersBuildPhase;
			buildActionMask = 2147483647;
			files = (
			);
			runOnlyForDeploymentPostprocessing = 0;
		};
/* End PBXHeadersBuildPhase section */

/* Begin PBXNativeTarget section */
		4A7C77FD1E411C6500B09975 /* Nifty */ = {
			isa = PBXNativeTarget;
			buildConfigurationList = 4A7C78121E411C6500B09975 /* Build configuration list for PBXNativeTarget "Nifty" */;
			buildPhases = (
				4A7C77F91E411C6500B09975 /* Sources */,
				4A7C77FA1E411C6500B09975 /* Frameworks */,
				4A7C77FB1E411C6500B09975 /* Headers */,
				4A7C77FC1E411C6500B09975 /* Resources */,
			);
			buildRules = (
			);
			dependencies = (
			);
			name = Nifty;
			productName = Nifty;
			productReference = 4A7C77FE1E411C6500B09975 /* Nifty.framework */;
			productType = "com.apple.product-type.framework";
		};
		4A7C78061E411C6500B09975 /* NiftyTests */ = {
			isa = PBXNativeTarget;
			buildConfigurationList = 4A7C78151E411C6500B09975 /* Build configuration list for PBXNativeTarget "NiftyTests" */;
			buildPhases = (
				4A7C78031E411C6500B09975 /* Sources */,
				4A7C78041E411C6500B09975 /* Frameworks */,
				4A7C78051E411C6500B09975 /* Resources */,
			);
			buildRules = (
			);
			dependencies = (
				4A7C780A1E411C6500B09975 /* PBXTargetDependency */,
			);
			name = NiftyTests;
			productName = NiftyTests;
			productReference = 4A7C78071E411C6500B09975 /* NiftyTests.xctest */;
			productType = "com.apple.product-type.bundle.unit-test";
		};
/* End PBXNativeTarget section */

/* Begin PBXProject section */
		4A7C77F51E411C6500B09975 /* Project object */ = {
			isa = PBXProject;
			attributes = {
				LastSwiftUpdateCheck = 0820;
				LastUpgradeCheck = 0820;
				ORGANIZATIONNAME = "nifty-swift";
				TargetAttributes = {
					4A7C77FD1E411C6500B09975 = {
						CreatedOnToolsVersion = 8.2.1;
						LastSwiftMigration = 0820;
						ProvisioningStyle = Automatic;
					};
					4A7C78061E411C6500B09975 = {
						CreatedOnToolsVersion = 8.2.1;
						ProvisioningStyle = Automatic;
					};
				};
			};
			buildConfigurationList = 4A7C77F81E411C6500B09975 /* Build configuration list for PBXProject "Nifty" */;
			compatibilityVersion = "Xcode 3.2";
			developmentRegion = English;
			hasScannedForEncodings = 0;
			knownRegions = (
				en,
			);
			mainGroup = 4A7C77F41E411C6500B09975;
			productRefGroup = 4A7C77FF1E411C6500B09975 /* Products */;
			projectDirPath = "";
			projectRoot = "";
			targets = (
				4A7C77FD1E411C6500B09975 /* Nifty */,
				4A7C78061E411C6500B09975 /* NiftyTests */,
			);
		};
/* End PBXProject section */

/* Begin PBXResourcesBuildPhase section */
		4A7C77FC1E411C6500B09975 /* Resources */ = {
			isa = PBXResourcesBuildPhase;
			buildActionMask = 2147483647;
			files = (
			);
			runOnlyForDeploymentPostprocessing = 0;
		};
		4A7C78051E411C6500B09975 /* Resources */ = {
			isa = PBXResourcesBuildPhase;
			buildActionMask = 2147483647;
			files = (
			);
			runOnlyForDeploymentPostprocessing = 0;
		};
/* End PBXResourcesBuildPhase section */

/* Begin PBXSourcesBuildPhase section */
		4A7C77F91E411C6500B09975 /* Sources */ = {
			isa = PBXSourcesBuildPhase;
			buildActionMask = 2147483647;
			files = (
				4A7C78CA1E411E2900B09975 /* chol.swift in Sources */,
				4A7C78B91E411E2900B09975 /* _rref.swift in Sources */,
				4A7C78D91E411E2900B09975 /* hypot.swift in Sources */,
				4A7C78F81E411E2900B09975 /* randn.swift in Sources */,
				4A7C78AF1E411E2900B09975 /* _pinv.swift in Sources */,
				4A7C78981E411E2900B09975 /* _det.swift in Sources */,
				4A7C78E11E411E2900B09975 /* log2.swift in Sources */,
				4A7C79051E411E2900B09975 /* tan.swift in Sources */,
				4A7C78E61E411E2900B09975 /* mean.swift in Sources */,
				4A7C78E01E411E2900B09975 /* log1p.swift in Sources */,
				4A7C78B41E411E2900B09975 /* _rank.swift in Sources */,
				4A7C78B21E411E2900B09975 /* _prod.swift in Sources */,
				4A7C789C1E411E2900B09975 /* _fft.swift in Sources */,
				4A7C78C81E411E2900B09975 /* atanh.swift in Sources */,
				4A7C79031E411E2900B09975 /* svd.swift in Sources */,
				4A7C78ED1E411E2900B09975 /* mvnrnd.swift in Sources */,
				4A7C78D11E411E2900B09975 /* eps.swift in Sources */,
				4A7C78C01E411E2900B09975 /* acosh.swift in Sources */,
				4A7C78D01E411E2900B09975 /* dot.swift in Sources */,
				4A7C78DF1E411E2900B09975 /* log.swift in Sources */,
				4A7C78B11E411E2900B09975 /* _power.swift in Sources */,
				4A7C790E1E411E2900B09975 /* triu.swift in Sources */,
				4A7C78EA1E411E2900B09975 /* msb.swift in Sources */,
				4A7C78CD1E411E2900B09975 /* cosh.swift in Sources */,
				4A7C79021E411E2900B09975 /* sub2ind.swift in Sources */,
				4A5CC1491E575F2E0087C160 /* _cumsum.swift in Sources */,
				4A7C78DB1E411E2900B09975 /* internal_helpers.swift in Sources */,
				4A5CC14E1E575F2E0087C160 /* _sort.swift in Sources */,
				4A7C78CE1E411E2900B09975 /* cross.swift in Sources */,
				4A7C79011E411E2900B09975 /* sqrt.swift in Sources */,
				4A7C78E31E411E2900B09975 /* lt.swift in Sources */,
				4A7C78A81E411E2900B09975 /* _max.swift in Sources */,
				4A7C78FF1E411E2900B09975 /* size.swift in Sources */,
				4A7C789E1E411E2900B09975 /* find.swift in Sources */,
				4A7C78AE1E411E2900B09975 /* _ones.swift in Sources */,
				4A7C79091E411E2900B09975 /* tic_toc.swift in Sources */,
				4A7C78C11E411E2900B09975 /* asin.swift in Sources */,
				4A5CC2B31E5CA9FB0087C160 /* error.swift in Sources */,
				4A7C78BB1E411E2900B09975 /* _sum.swift in Sources */,
				4A7C78E41E411E2900B09975 /* lu.swift in Sources */,
				4A7C78E81E411E2900B09975 /* mldivide.swift in Sources */,
				4A7C78D31E411E2900B09975 /* exp2.swift in Sources */,
				4A7C78F01E411E2900B09975 /* norm.swift in Sources */,
				4A7C78EF1E411E2900B09975 /* Nifty.swift in Sources */,
				4A7F8E921E5E8F230051C64D /* interp1.swift in Sources */,
				4A7C78FD1E411E2900B09975 /* sind.swift in Sources */,
				4A7C78F71E411E2900B09975 /* randi.swift in Sources */,
				4A7C78991E411E2900B09975 /* _eig.swift in Sources */,
				4A7C78C31E411E2900B09975 /* asinh.swift in Sources */,
				4A7C78EE1E411E2900B09975 /* ndims.swift in Sources */,
				4A7C78B81E411E2900B09975 /* _reshape.swift in Sources */,
				4A7C79071E411E2900B09975 /* tanh.swift in Sources */,
				4A7C78C41E411E2900B09975 /* atan.swift in Sources */,
				4A7C78B01E411E2900B09975 /* _poly.swift in Sources */,
				4A5CC1481E575F2E0087C160 /* _cumprod.swift in Sources */,
				4A7C78B71E411E2900B09975 /* _repmat.swift in Sources */,
				4A7C78AD1E411E2900B09975 /* _ne.swift in Sources */,
				4A7C78BE1E411E2900B09975 /* acos.swift in Sources */,
				4A7C78CF1E411E2900B09975 /* diag.swift in Sources */,
				4A7C78E21E411E2900B09975 /* log10.swift in Sources */,
				4A7C78C71E411E2900B09975 /* atand.swift in Sources */,
				4A7C790D1E411E2900B09975 /* tril.swift in Sources */,
				4A7C78DE1E411E2900B09975 /* le.swift in Sources */,
				4A7C78AB1E411E2900B09975 /* _mode.swift in Sources */,
				4A7C78C61E411E2900B09975 /* atan2d.swift in Sources */,
				4A7C78CB1E411E2900B09975 /* cos.swift in Sources */,
				4A7C78EC1E411E2900B09975 /* MultikeyDictionary.swift in Sources */,
				4A7C789A1E411E2900B09975 /* _eigs.swift in Sources */,
				4A7C78B51E411E2900B09975 /* _rdivide.swift in Sources */,
				4A7C78D41E411E2900B09975 /* expm1.swift in Sources */,
				4A7C78F31E411E2900B09975 /* pow.swift in Sources */,
				4A5CC14B1E575F2E0087C160 /* _flipud.swift in Sources */,
				4A7C78FE1E411E2900B09975 /* sinh.swift in Sources */,
				4A7C78A71E411E2900B09975 /* _map.swift in Sources */,
				4A7C78F21E411E2900B09975 /* plus.swift in Sources */,
				4A7C78F41E411E2900B09975 /* _qr.swift in Sources */,
				4A7C789B1E411E2900B09975 /* eq.swift in Sources */,
				4A7C78D51E411E2900B09975 /* eye.swift in Sources */,
				4A7C78B31E411E2900B09975 /* _randperm.swift in Sources */,
				4A7C78A41E411E2900B09975 /* _ldivide.swift in Sources */,
				4A7C78DD1E411E2900B09975 /* isequal.swift in Sources */,
				4A7C790A1E411E2900B09975 /* times.swift in Sources */,
				4A7C790F1E411E2900B09975 /* Vector.swift in Sources */,
				4A7C78A51E411E2900B09975 /* _linspace.swift in Sources */,
				4A7C78BF1E411E2900B09975 /* acosd.swift in Sources */,
				4A7C78A01E411E2900B09975 /* _isinf.swift in Sources */,
				4A7C78E91E411E2900B09975 /* mrdivide.swift in Sources */,
				4A7C78DA1E411E2900B09975 /* ind2sub.swift in Sources */,
				4A7C78A11E411E2900B09975 /* _isnan.swift in Sources */,
				4A7C78D61E411E2900B09975 /* floor.swift in Sources */,
				4A5CC14D1E575F2E0087C160 /* _shuffle.swift in Sources */,
				4A7C789F1E411E2900B09975 /* _ifft.swift in Sources */,
				4A7C78D71E411E2900B09975 /* ge.swift in Sources */,
				4A7C78DC1E411E2900B09975 /* inv.swift in Sources */,
				4A7C78F51E411E2900B09975 /* rand.swift in Sources */,
				4A5CC2B41E5CA9FB0087C160 /* warning.swift in Sources */,
				4A7C78C91E411E2900B09975 /* ceil.swift in Sources */,
				4A7C789D1E411E2900B09975 /* _filter.swift in Sources */,
				4A7C78A61E411E2900B09975 /* _lsb.swift in Sources */,
				4A7C78D21E411E2900B09975 /* exp.swift in Sources */,
				4A7C78EB1E411E2900B09975 /* mtimes.swift in Sources */,
				4A7C78BC1E411E2900B09975 /* _unique.swift in Sources */,
				4A7C78CC1E411E2900B09975 /* cosd.swift in Sources */,
				4A7C78D81E411E2900B09975 /* gt.swift in Sources */,
				4A7C78AC1E411E2900B09975 /* _mpower.swift in Sources */,
				4A7F8E941E5E922B0051C64D /* DataFrame.swift in Sources */,
				4A7C79081E411E2900B09975 /* Tensor.swift in Sources */,
				4A7C78AA1E411E2900B09975 /* _min.swift in Sources */,
				4A7C78FC1E411E2900B09975 /* sin.swift in Sources */,
				4A7C78FA1E411E2900B09975 /* rmap.swift in Sources */,
				4A7C78B61E411E2900B09975 /* _reduce.swift in Sources */,
				4A7C79041E411E2900B09975 /* swap.swift in Sources */,
				4A7C79001E411E2900B09975 /* SliceIndex.swift in Sources */,
				4A7F8E901E5E8DFD0051C64D /* DataSeries.swift in Sources */,
				4A7C78A91E411E2900B09975 /* _median.swift in Sources */,
				4A7C790C1E411E2900B09975 /* transpose.swift in Sources */,
				4A5CC14A1E575F2E0087C160 /* _fliplr.swift in Sources */,
				4A7C78F11E411E2900B09975 /* numel.swift in Sources */,
				4A7C79101E411E2900B09975 /* zeros.swift in Sources */,
				4A5CC14C1E575F2E0087C160 /* _meshgrid.swift in Sources */,
				4A7C790B1E411E2900B09975 /* trace.swift in Sources */,
				4A7C78F61E411E2900B09975 /* randa.swift in Sources */,
				4A7C78BD1E411E2900B09975 /* _var.swift in Sources */,
				4A7C78C51E411E2900B09975 /* atan2.swift in Sources */,
				4A7C78E51E411E2900B09975 /* Matrix.swift in Sources */,
				4A7C79061E411E2900B09975 /* tand.swift in Sources */,
				4A7C78E71E411E2900B09975 /* minus.swift in Sources */,
				4A7C78C21E411E2900B09975 /* asind.swift in Sources */,
				4A7C78BA1E411E2900B09975 /* _std.swift in Sources */,
				4A7C78FB1E411E2900B09975 /* round.swift in Sources */,
				4A7C78971E411E2900B09975 /* _cond.swift in Sources */,
			);
			runOnlyForDeploymentPostprocessing = 0;
		};
		4A7C78031E411C6500B09975 /* Sources */ = {
			isa = PBXSourcesBuildPhase;
			buildActionMask = 2147483647;
			files = (
				4A7C7A5B1E425B7300B09975 /* randa_test.swift in Sources */,
				4A7C7A291E425B7300B09975 /* floor_test.swift in Sources */,
				4A7C7A521E425B7300B09975 /* ones_test.swift in Sources */,
				4A7C7A701E425B7300B09975 /* svd_test.swift in Sources */,
				4A7C7A4E1E425B7300B09975 /* ndims_test.swift in Sources */,
				4A7C7A791E425B7300B09975 /* transpose_test.swift in Sources */,
				4A5CC2BA1E5CAC040087C160 /* warning_test.swift in Sources */,
				4A7C7A441E425B7300B09975 /* min_test.swift in Sources */,
				4A7F8E9B1E5E93B70051C64D /* interp1_test.swift in Sources */,
				4A7C7A311E425B7300B09975 /* isinf_test.swift in Sources */,
				4A7C7A6A1E425B7300B09975 /* size_test.swift in Sources */,
				4A7C7A0E1E425B7300B09975 /* asinh_test.swift in Sources */,
				4A7C7A4D1E425B7300B09975 /* mvnrnd_test.swift in Sources */,
				4A7C7A711E425B7300B09975 /* swap_test.swift in Sources */,
				4A7C7A2B1E425B7300B09975 /* gt_test.swift in Sources */,
				4A7C7A771E425B7300B09975 /* times_test.swift in Sources */,
				4A7C7A5C1E425B7300B09975 /* randi_test.swift in Sources */,
				4A7C7A1F1E425B7300B09975 /* eigs_test.swift in Sources */,
				4A7C7A641E425B7300B09975 /* rmap_test.swift in Sources */,
				4A7C7A301E425B7300B09975 /* isequal_test.swift in Sources */,
				4A7C7A181E425B7300B09975 /* cosd_test.swift in Sources */,
				4A7C7A0B1E425B7300B09975 /* acosh_test.swift in Sources */,
				4A7C7A681E425B7300B09975 /* sind_test.swift in Sources */,
				4A7C7A361E425B7300B09975 /* le_test.swift in Sources */,
				4A7C7A5D1E425B7300B09975 /* randn_test.swift in Sources */,
				4A7C7A4B1E425B7300B09975 /* mtimes_test.swift in Sources */,
				4A7C7A511E425B7300B09975 /* numel_test.swift in Sources */,
				4A7C7A7E1E425B7300B09975 /* Vector_test.swift in Sources */,
				4A7C7A5A1E425B7300B09975 /* rand_test.swift in Sources */,
				4A7C7A611E425B7300B09975 /* reduce_test.swift in Sources */,
				4A7C7A421E425B7300B09975 /* mean_test.swift in Sources */,
				4A7C7A581E425B7300B09975 /* prod_test.swift in Sources */,
				4A7C7A2D1E425B7300B09975 /* ifft_test.swift in Sources */,
				4A7C7A381E425B7300B09975 /* log_test.swift in Sources */,
				4A7C7A691E425B7300B09975 /* sinh_test.swift in Sources */,
				4A7C7A7A1E425B7300B09975 /* tril_test.swift in Sources */,
				4A7C7A1E1E425B7300B09975 /* eig_test.swift in Sources */,
				4A7C7A751E425B7300B09975 /* Tensor_test.swift in Sources */,
				4A7C7A3C1E425B7300B09975 /* lsb_test.swift in Sources */,
				4A7C7A3B1E425B7300B09975 /* log10_test.swift in Sources */,
				4A7C7A2E1E425B7300B09975 /* ind2sub_test.swift in Sources */,
				4A7C7A571E425B7300B09975 /* power_test.swift in Sources */,
				4A7C7A431E425B7300B09975 /* median_test.swift in Sources */,
				4A7C7A121E425B7300B09975 /* atand_test.swift in Sources */,
				4A7C7A0D1E425B7300B09975 /* asind_test.swift in Sources */,
				4A7C7A111E425B7300B09975 /* atan2d_test.swift in Sources */,
				4A7C7A551E425B7300B09975 /* poly_test.swift in Sources */,
				4A7C7A2A1E425B7300B09975 /* ge_test.swift in Sources */,
				4A7C7A4F1E425B7300B09975 /* ne_test.swift in Sources */,
				4A7C7A241E425B7300B09975 /* expm1_test.swift in Sources */,
				4A7C7A5F1E425B7300B09975 /* rank_test.swift in Sources */,
				4A7C7A6C1E425B7300B09975 /* sqrt_test.swift in Sources */,
				4A7C7A591E425B7300B09975 /* qr_test.swift in Sources */,
				4A7C7A3F1E425B7300B09975 /* map_test.swift in Sources */,
				4A7C7A401E425B7300B09975 /* Matrix_test.swift in Sources */,
				4A7C7A7C1E425B7300B09975 /* unique_test.swift in Sources */,
				4A7C7A741E425B7300B09975 /* tanh_test.swift in Sources */,
				4A7C7A141E425B7300B09975 /* ceil_test.swift in Sources */,
				4A7C7A631E425B7300B09975 /* reshape_test.swift in Sources */,
				4A7C7A391E425B7300B09975 /* log1p_test.swift in Sources */,
				4A5CC2B91E5CAC040087C160 /* error_test.swift in Sources */,
				4A7C7A781E425B7300B09975 /* trace_test.swift in Sources */,
				4A7C7A151E425B7300B09975 /* chol_test.swift in Sources */,
				4A7C7A6F1E425B7300B09975 /* sum_test.swift in Sources */,
				4A7C7A7D1E425B7300B09975 /* var_test.swift in Sources */,
				4A7C7A761E425B7300B09975 /* tic_toc_test.swift in Sources */,
				4A7C7A351E425B7300B09975 /* ldivide_test.swift in Sources */,
				4A7C7A531E425B7300B09975 /* pinv_test.swift in Sources */,
				4A7C7A3A1E425B7300B09975 /* log2_test.swift in Sources */,
				4A7C7A7F1E425B7300B09975 /* zeros_test.swift in Sources */,
				4A7F8E991E5E93490051C64D /* DataFrame_test.swift in Sources */,
				4A7C7A4A1E425B7300B09975 /* msb_test.swift in Sources */,
				4A7C7A491E425B7300B09975 /* mrdivide_test.swift in Sources */,
				4A7C7A6E1E425B7300B09975 /* sub2ind_test.swift in Sources */,
				4A7C7A131E425B7300B09975 /* atanh_test.swift in Sources */,
				4A7C7A161E425B7300B09975 /* cond_test.swift in Sources */,
				4A7C7A201E425B7300B09975 /* eps_test.swift in Sources */,
				4A7C7A091E425B7300B09975 /* acos_test.swift in Sources */,
				4A7C7A7B1E425B7300B09975 /* triu_test.swift in Sources */,
				4A7C7A601E425B7300B09975 /* rdivide_test.swift in Sources */,
				4A7C7A261E425B7300B09975 /* fft_test.swift in Sources */,
				4A7C7A271E425B7300B09975 /* filter_test.swift in Sources */,
				4A7C7A211E425B7300B09975 /* eq_test.swift in Sources */,
				4A7C7A651E425B7300B09975 /* round_test.swift in Sources */,
				4A7C7A191E425B7300B09975 /* cosh_test.swift in Sources */,
				4A7C7A411E425B7300B09975 /* max_test.swift in Sources */,
				4A7C7A1A1E425B7300B09975 /* cross_test.swift in Sources */,
				4A7C7A0F1E425B7300B09975 /* atan_test.swift in Sources */,
				4A7C7A101E425B7300B09975 /* atan2_test.swift in Sources */,
				4A7C7A731E425B7300B09975 /* tand_test.swift in Sources */,
				4A7C7A6B1E425B7300B09975 /* SliceIndex_test.swift in Sources */,
				4A7C7A3D1E425B7300B09975 /* lt_test.swift in Sources */,
				4A7C7A4C1E425B7300B09975 /* MultikeyDictionary_test.swift in Sources */,
				4A7C7A471E425B7300B09975 /* mode_test.swift in Sources */,
				4A7C7A171E425B7300B09975 /* cos_test.swift in Sources */,
				4A7C7A2F1E425B7300B09975 /* inv_test.swift in Sources */,
				4A7C7A5E1E425B7300B09975 /* randperm_test.swift in Sources */,
				4A7C7A661E425B7300B09975 /* rref_test.swift in Sources */,
				4A7C7A221E425B7300B09975 /* exp_test.swift in Sources */,
				4A7C7A461E425B7300B09975 /* mldivide_test.swift in Sources */,
				4A7C7A1B1E425B7300B09975 /* det_test.swift in Sources */,
				4A7C7A481E425B7300B09975 /* mpower_test.swift in Sources */,
				4A7C7A2C1E425B7300B09975 /* hypot_test.swift in Sources */,
				4A7C7A541E425B7300B09975 /* plus_test.swift in Sources */,
				4A7C7A3E1E425B7300B09975 /* lu_test.swift in Sources */,
				4A7C7A671E425B7300B09975 /* sin_test.swift in Sources */,
				4A7C7A0A1E425B7300B09975 /* acosd_test.swift in Sources */,
				4A7C7A621E425B7300B09975 /* repmat_test.swift in Sources */,
				4A7C7A321E425B7300B09975 /* isnan_test.swift in Sources */,
				4A7C7A451E425B7300B09975 /* minus_test.swift in Sources */,
				4A7C7A251E425B7300B09975 /* eye_test.swift in Sources */,
				4A7C7A231E425B7300B09975 /* exp2_test.swift in Sources */,
				4A7C7A1C1E425B7300B09975 /* diag_test.swift in Sources */,
				4A7C7A371E425B7300B09975 /* linspace_test.swift in Sources */,
				4A7F8E971E5E92DB0051C64D /* DataSeries_test.swift in Sources */,
				4A7C7A721E425B7300B09975 /* tan_test.swift in Sources */,
				4A7C7A501E425B7300B09975 /* norm_test.swift in Sources */,
				4A7C7A281E425B7300B09975 /* find_test.swift in Sources */,
				4A7C7A561E425B7300B09975 /* pow_test.swift in Sources */,
				4A7C7A0C1E425B7300B09975 /* asin_test.swift in Sources */,
				4A7C7A1D1E425B7300B09975 /* dot_test.swift in Sources */,
				4A7C7A6D1E425B7300B09975 /* std_test.swift in Sources */,
			);
			runOnlyForDeploymentPostprocessing = 0;
		};
/* End PBXSourcesBuildPhase section */

/* Begin PBXTargetDependency section */
		4A7C780A1E411C6500B09975 /* PBXTargetDependency */ = {
			isa = PBXTargetDependency;
			target = 4A7C77FD1E411C6500B09975 /* Nifty */;
			targetProxy = 4A7C78091E411C6500B09975 /* PBXContainerItemProxy */;
		};
/* End PBXTargetDependency section */

/* Begin XCBuildConfiguration section */
		4A7C78101E411C6500B09975 /* Debug */ = {
			isa = XCBuildConfiguration;
			buildSettings = {
				ALWAYS_SEARCH_USER_PATHS = NO;
				CLANG_ANALYZER_NONNULL = YES;
				CLANG_CXX_LANGUAGE_STANDARD = "gnu++0x";
				CLANG_CXX_LIBRARY = "libc++";
				CLANG_ENABLE_MODULES = YES;
				CLANG_ENABLE_OBJC_ARC = YES;
				CLANG_WARN_BOOL_CONVERSION = YES;
				CLANG_WARN_CONSTANT_CONVERSION = YES;
				CLANG_WARN_DIRECT_OBJC_ISA_USAGE = YES_ERROR;
				CLANG_WARN_DOCUMENTATION_COMMENTS = YES;
				CLANG_WARN_EMPTY_BODY = YES;
				CLANG_WARN_ENUM_CONVERSION = YES;
				CLANG_WARN_INFINITE_RECURSION = YES;
				CLANG_WARN_INT_CONVERSION = YES;
				CLANG_WARN_OBJC_ROOT_CLASS = YES_ERROR;
				CLANG_WARN_SUSPICIOUS_MOVE = YES;
				CLANG_WARN_UNREACHABLE_CODE = YES;
				CLANG_WARN__DUPLICATE_METHOD_MATCH = YES;
				CODE_SIGN_IDENTITY = "-";
				COPY_PHASE_STRIP = NO;
				CURRENT_PROJECT_VERSION = 1;
				DEBUG_INFORMATION_FORMAT = dwarf;
				ENABLE_STRICT_OBJC_MSGSEND = YES;
				ENABLE_TESTABILITY = YES;
				GCC_C_LANGUAGE_STANDARD = gnu99;
				GCC_DYNAMIC_NO_PIC = NO;
				GCC_NO_COMMON_BLOCKS = YES;
				GCC_OPTIMIZATION_LEVEL = 0;
				GCC_PREPROCESSOR_DEFINITIONS = (
					"DEBUG=1",
					"$(inherited)",
				);
				GCC_WARN_64_TO_32_BIT_CONVERSION = YES;
				GCC_WARN_ABOUT_RETURN_TYPE = YES_ERROR;
				GCC_WARN_UNDECLARED_SELECTOR = YES;
				GCC_WARN_UNINITIALIZED_AUTOS = YES_AGGRESSIVE;
				GCC_WARN_UNUSED_FUNCTION = YES;
				GCC_WARN_UNUSED_VARIABLE = YES;
				MACOSX_DEPLOYMENT_TARGET = 10.12;
				MTL_ENABLE_DEBUG_INFO = YES;
				ONLY_ACTIVE_ARCH = YES;
				OTHER_SWIFT_FLAGS = "-DNIFTY_XCODE_BUILD";
				SDKROOT = macosx;
				SWIFT_ACTIVE_COMPILATION_CONDITIONS = DEBUG;
				SWIFT_OPTIMIZATION_LEVEL = "-Onone";
				SYMROOT = "";
				VERSIONING_SYSTEM = "apple-generic";
				VERSION_INFO_PREFIX = "";
			};
			name = Debug;
		};
		4A7C78111E411C6500B09975 /* Release */ = {
			isa = XCBuildConfiguration;
			buildSettings = {
				ALWAYS_SEARCH_USER_PATHS = NO;
				CLANG_ANALYZER_NONNULL = YES;
				CLANG_CXX_LANGUAGE_STANDARD = "gnu++0x";
				CLANG_CXX_LIBRARY = "libc++";
				CLANG_ENABLE_MODULES = YES;
				CLANG_ENABLE_OBJC_ARC = YES;
				CLANG_WARN_BOOL_CONVERSION = YES;
				CLANG_WARN_CONSTANT_CONVERSION = YES;
				CLANG_WARN_DIRECT_OBJC_ISA_USAGE = YES_ERROR;
				CLANG_WARN_DOCUMENTATION_COMMENTS = YES;
				CLANG_WARN_EMPTY_BODY = YES;
				CLANG_WARN_ENUM_CONVERSION = YES;
				CLANG_WARN_INFINITE_RECURSION = YES;
				CLANG_WARN_INT_CONVERSION = YES;
				CLANG_WARN_OBJC_ROOT_CLASS = YES_ERROR;
				CLANG_WARN_SUSPICIOUS_MOVE = YES;
				CLANG_WARN_UNREACHABLE_CODE = YES;
				CLANG_WARN__DUPLICATE_METHOD_MATCH = YES;
				CODE_SIGN_IDENTITY = "-";
				COPY_PHASE_STRIP = NO;
				CURRENT_PROJECT_VERSION = 1;
				DEBUG_INFORMATION_FORMAT = "dwarf-with-dsym";
				ENABLE_NS_ASSERTIONS = NO;
				ENABLE_STRICT_OBJC_MSGSEND = YES;
				GCC_C_LANGUAGE_STANDARD = gnu99;
				GCC_NO_COMMON_BLOCKS = YES;
				GCC_WARN_64_TO_32_BIT_CONVERSION = YES;
				GCC_WARN_ABOUT_RETURN_TYPE = YES_ERROR;
				GCC_WARN_UNDECLARED_SELECTOR = YES;
				GCC_WARN_UNINITIALIZED_AUTOS = YES_AGGRESSIVE;
				GCC_WARN_UNUSED_FUNCTION = YES;
				GCC_WARN_UNUSED_VARIABLE = YES;
				MACOSX_DEPLOYMENT_TARGET = 10.12;
				MTL_ENABLE_DEBUG_INFO = NO;
				OTHER_SWIFT_FLAGS = "-DNIFTY_XCODE_BUILD";
				SDKROOT = macosx;
				SWIFT_OPTIMIZATION_LEVEL = "-Owholemodule";
				SYMROOT = "";
				VERSIONING_SYSTEM = "apple-generic";
				VERSION_INFO_PREFIX = "";
			};
			name = Release;
		};
		4A7C78131E411C6500B09975 /* Debug */ = {
			isa = XCBuildConfiguration;
			buildSettings = {
				CLANG_ENABLE_MODULES = YES;
				CODE_SIGN_IDENTITY = "";
				COMBINE_HIDPI_IMAGES = YES;
				DEFINES_MODULE = YES;
				DYLIB_COMPATIBILITY_VERSION = 1;
				DYLIB_CURRENT_VERSION = 1;
				DYLIB_INSTALL_NAME_BASE = "@rpath";
				FRAMEWORK_VERSION = A;
				INFOPLIST_FILE = "";
				INSTALL_PATH = "$(LOCAL_LIBRARY_DIR)/Frameworks";
				LD_RUNPATH_SEARCH_PATHS = "$(inherited) @executable_path/../Frameworks @loader_path/Frameworks";
				PRODUCT_BUNDLE_IDENTIFIER = "nifty-swift.Nifty";
				PRODUCT_NAME = "$(TARGET_NAME)";
				SKIP_INSTALL = YES;
				SWIFT_OPTIMIZATION_LEVEL = "-Onone";
				SWIFT_VERSION = 3.0;
			};
			name = Debug;
		};
		4A7C78141E411C6500B09975 /* Release */ = {
			isa = XCBuildConfiguration;
			buildSettings = {
				CLANG_ENABLE_MODULES = YES;
				CODE_SIGN_IDENTITY = "";
				COMBINE_HIDPI_IMAGES = YES;
				DEFINES_MODULE = YES;
				DYLIB_COMPATIBILITY_VERSION = 1;
				DYLIB_CURRENT_VERSION = 1;
				DYLIB_INSTALL_NAME_BASE = "@rpath";
				FRAMEWORK_VERSION = A;
				INFOPLIST_FILE = "";
				INSTALL_PATH = "$(LOCAL_LIBRARY_DIR)/Frameworks";
				LD_RUNPATH_SEARCH_PATHS = "$(inherited) @executable_path/../Frameworks @loader_path/Frameworks";
				PRODUCT_BUNDLE_IDENTIFIER = "nifty-swift.Nifty";
				PRODUCT_NAME = "$(TARGET_NAME)";
				SKIP_INSTALL = YES;
				SWIFT_VERSION = 3.0;
			};
			name = Release;
		};
		4A7C78161E411C6500B09975 /* Debug */ = {
			isa = XCBuildConfiguration;
			buildSettings = {
				ALWAYS_EMBED_SWIFT_STANDARD_LIBRARIES = YES;
				COMBINE_HIDPI_IMAGES = YES;
				INFOPLIST_FILE = "";
				LD_RUNPATH_SEARCH_PATHS = "$(inherited) @executable_path/../Frameworks @loader_path/../Frameworks";
				PRODUCT_BUNDLE_IDENTIFIER = "nifty-swift.NiftyTests";
				PRODUCT_NAME = "$(TARGET_NAME)";
				SWIFT_VERSION = 3.0;
			};
			name = Debug;
		};
		4A7C78171E411C6500B09975 /* Release */ = {
			isa = XCBuildConfiguration;
			buildSettings = {
				ALWAYS_EMBED_SWIFT_STANDARD_LIBRARIES = YES;
				COMBINE_HIDPI_IMAGES = YES;
				INFOPLIST_FILE = "";
				LD_RUNPATH_SEARCH_PATHS = "$(inherited) @executable_path/../Frameworks @loader_path/../Frameworks";
				PRODUCT_BUNDLE_IDENTIFIER = "nifty-swift.NiftyTests";
				PRODUCT_NAME = "$(TARGET_NAME)";
				SWIFT_VERSION = 3.0;
			};
			name = Release;
		};
/* End XCBuildConfiguration section */

/* Begin XCConfigurationList section */
		4A7C77F81E411C6500B09975 /* Build configuration list for PBXProject "Nifty" */ = {
			isa = XCConfigurationList;
			buildConfigurations = (
				4A7C78101E411C6500B09975 /* Debug */,
				4A7C78111E411C6500B09975 /* Release */,
			);
			defaultConfigurationIsVisible = 0;
			defaultConfigurationName = Release;
		};
		4A7C78121E411C6500B09975 /* Build configuration list for PBXNativeTarget "Nifty" */ = {
			isa = XCConfigurationList;
			buildConfigurations = (
				4A7C78131E411C6500B09975 /* Debug */,
				4A7C78141E411C6500B09975 /* Release */,
			);
			defaultConfigurationIsVisible = 0;
			defaultConfigurationName = Release;
		};
		4A7C78151E411C6500B09975 /* Build configuration list for PBXNativeTarget "NiftyTests" */ = {
			isa = XCConfigurationList;
			buildConfigurations = (
				4A7C78161E411C6500B09975 /* Debug */,
				4A7C78171E411C6500B09975 /* Release */,
			);
			defaultConfigurationIsVisible = 0;
			defaultConfigurationName = Release;
		};
/* End XCConfigurationList section */
	};
	rootObject = 4A7C77F51E411C6500B09975 /* Project object */;
}<|MERGE_RESOLUTION|>--- conflicted
+++ resolved
@@ -640,11 +640,8 @@
 				4A7C78551E411E2900B09975 /* diag.swift */,
 				4A7C78561E411E2900B09975 /* dot.swift */,
 				4A7C78571E411E2900B09975 /* eps.swift */,
-<<<<<<< HEAD
 				4A5CC2B11E5CA9FB0087C160 /* error.swift */,
-=======
 				4A7C78211E411E2900B09975 /* eq.swift */,
->>>>>>> 82fca035
 				4A7C78581E411E2900B09975 /* exp.swift */,
 				4A7C78591E411E2900B09975 /* exp2.swift */,
 				4A7C785A1E411E2900B09975 /* expm1.swift */,
